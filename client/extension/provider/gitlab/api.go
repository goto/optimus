package gitlab

import (
	"context"
	"fmt"
	"net/http"

	"github.com/xanzy/go-gitlab"

	"github.com/goto/optimus/client/extension/model"
)

const EntityGitlab = "gitlab"

type API struct {
	repository     Repository
	repositoryFile RepositoryFile
	commit         Commit
}

func closeResponse(resp *gitlab.Response) {
	if resp != nil && resp.Body != nil {
		_ = resp.Body.Close()
	}
}

func (api *API) CompareDiff(ctx context.Context, projectID any, target, source string) ([]*model.Diff, error) {
	var (
		compareOption = &gitlab.CompareOptions{
			From:     gitlab.Ptr(target),
			To:       gitlab.Ptr(source),
			Straight: gitlab.Ptr(true),
			Unidiff:  gitlab.Ptr(true),
		}
		compareResp *gitlab.Compare
		err         error
	)

	compareResp, _, err = api.repository.Compare(projectID, compareOption, gitlab.WithContext(ctx))
	if err != nil {
		return nil, fmt.Errorf("failed to compare commits for project %v: %w", projectID, err)
	}

	resp := make([]*model.Diff, 0, len(compareResp.Diffs))
	for _, diff := range compareResp.Diffs {
		if diff == nil {
			continue
		}
		resp = append(resp, &model.Diff{OldPath: diff.OldPath, NewPath: diff.NewPath})
	}

	return resp, nil
}

func (api *API) GetFileContent(ctx context.Context, projectID any, ref, fileName string) ([]byte, error) {
	var (
		option *gitlab.GetRawFileOptions
		resp   *gitlab.Response
		buff   []byte
		err    error
	)

	if ref != "" {
		option = &gitlab.GetRawFileOptions{Ref: gitlab.Ptr(ref)}
	}

	buff, resp, err = api.repositoryFile.GetRawFile(projectID, fileName, option, gitlab.WithContext(ctx))
	defer closeResponse(resp)
	if err != nil {
		if resp != nil && resp.StatusCode == http.StatusNotFound {
			return nil, nil
		}
		return nil, fmt.Errorf("failed to get file content for project %v at ref %s and file %s: %w", projectID, ref, fileName, err)
	}

	return buff, nil
}

func (api *API) GetLatestCommitByPath(ctx context.Context, projectID any, path string) (*model.Commit, error) {
	opt := &gitlab.ListCommitsOptions{
		Path:        gitlab.Ptr(path),
		FirstParent: gitlab.Ptr(true), // FirstParent will return merge commit when it was created from MR
	}
	commits, _, err := api.commit.ListCommits(projectID, opt, gitlab.WithContext(ctx))
	if err != nil {
		return nil, err
	}

	var commit *model.Commit
	for _, c := range commits {
		if c == nil {
			continue
		}
		commit = &model.Commit{
			SHA:     c.ID,
			Message: c.Message,
			URL:     c.WebURL,
		}
		break
	}

	if commit == nil {
		return nil, fmt.Errorf("latest commit not found for projectID %v path %s", projectID, path)
	}

	return commit, nil
}

<<<<<<< HEAD
func (api *API) GetCommitDiff(ctx context.Context, projectID any, sha string) ([]*model.Diff, error) {
	var (
		opt = &gitlab.GetCommitDiffOptions{
			Unidiff: gitlab.Ptr(true),
		}
		diffs []*gitlab.Diff
		err   error
	)

	diffs, _, err = api.commit.GetCommitDiff(projectID, sha, opt, gitlab.WithContext(ctx))
	if err != nil {
		return nil, fmt.Errorf("failed to get commit diff for project %v sha %s: %w", projectID, sha, err)
	}

	result := make([]*model.Diff, 0, len(diffs))
	for _, diff := range diffs {
		if diff == nil {
			continue
		}
		result = append(result, &model.Diff{OldPath: diff.OldPath, NewPath: diff.NewPath})
	}

	return result, nil
}

=======
>>>>>>> f6a955f5
func NewAPI(baseURL, token string) (*API, error) {
	var opts []gitlab.ClientOptionFunc

	if baseURL != "" {
		opts = append(opts, gitlab.WithBaseURL(baseURL))
	}

	client, err := gitlab.NewClient(token, opts...)
	if err != nil {
		return nil, err
	}

	return NewGitLabAPI(client.Repositories, client.RepositoryFiles, client.Commits), nil
}

func NewGitLabAPI(repo Repository, repoFile RepositoryFile, commit Commit) *API {
	return &API{
		repository:     repo,
		repositoryFile: repoFile,
		commit:         commit,
	}
}<|MERGE_RESOLUTION|>--- conflicted
+++ resolved
@@ -9,8 +9,6 @@
 
 	"github.com/goto/optimus/client/extension/model"
 )
-
-const EntityGitlab = "gitlab"
 
 type API struct {
 	repository     Repository
@@ -106,7 +104,6 @@
 	return commit, nil
 }
 
-<<<<<<< HEAD
 func (api *API) GetCommitDiff(ctx context.Context, projectID any, sha string) ([]*model.Diff, error) {
 	var (
 		opt = &gitlab.GetCommitDiffOptions{
@@ -132,8 +129,6 @@
 	return result, nil
 }
 
-=======
->>>>>>> f6a955f5
 func NewAPI(baseURL, token string) (*API, error) {
 	var opts []gitlab.ClientOptionFunc
 
