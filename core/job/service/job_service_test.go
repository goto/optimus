--- conflicted
+++ resolved
@@ -206,7 +206,7 @@
 
 			eventHandler.On("HandleEvent", mock.Anything).Times(1)
 
-			jobService := service.NewJobService(jobRepo, upstreamRepo, downstreamRepo, pluginService, upstreamResolver, tenantDetailsGetter, eventHandler, log, jobDeploymentService, compiler.NewEngine(), nil, nil)
+			jobService := service.NewJobService(jobRepo, upstreamRepo, downstreamRepo, pluginService, upstreamResolver, tenantDetailsGetter, eventHandler, log, jobDeploymentService, compiler.NewEngine(), nil, nil, nil)
 			addedJobs, err := jobService.Add(ctx, sampleTenant, specs)
 			assert.NoError(t, err)
 			assert.Len(t, addedJobs, len(specs))
@@ -606,7 +606,7 @@
 
 			eventHandler.On("HandleEvent", mock.Anything).Times(2)
 
-			jobService := service.NewJobService(jobRepo, upstreamRepo, downstreamRepo, pluginService, upstreamResolver, tenantDetailsGetter, eventHandler, log, jobDeploymentService, compiler.NewEngine(), nil, nil)
+			jobService := service.NewJobService(jobRepo, upstreamRepo, downstreamRepo, pluginService, upstreamResolver, tenantDetailsGetter, eventHandler, log, jobDeploymentService, compiler.NewEngine(), nil, nil, nil)
 			addedJobs, err := jobService.Add(ctx, sampleTenant, specs)
 			assert.NoError(t, err)
 			assert.Len(t, addedJobs, len(specs))
@@ -802,7 +802,11 @@
 
 			eventHandler.On("HandleEvent", mock.Anything).Times(1)
 
-			jobService := service.NewJobService(jobRepo, upstreamRepo, downstreamRepo, pluginService, upstreamResolver, tenantDetailsGetter, eventHandler, log, jobDeploymentService, compiler.NewEngine(), nil, nil)
+			alertManager := new(AlertManager)
+			alertManager.On("SendJobEvent", mock.Anything).Return()
+			defer alertManager.AssertExpectations(t)
+
+			jobService := service.NewJobService(jobRepo, upstreamRepo, downstreamRepo, pluginService, upstreamResolver, tenantDetailsGetter, eventHandler, log, jobDeploymentService, compiler.NewEngine(), nil, nil, alertManager)
 			updateJobs, err := jobService.Update(ctx, sampleTenant, specs)
 			assert.NoError(t, err)
 			assert.Len(t, updateJobs, 1)
@@ -903,8 +907,8 @@
 			eventHandler.On("HandleEvent", mock.Anything).Times(1)
 
 			alertManager := new(AlertManager)
+			alertManager.On("SendJobEvent", mock.Anything).Return()
 			defer alertManager.AssertExpectations(t)
-			alertManager.On("SendJobEvent", mock.Anything).Return()
 
 			jobService := service.NewJobService(jobRepo, upstreamRepo, downstreamRepo, pluginService, upstreamResolver, tenantDetailsGetter, eventHandler, log, jobDeploymentService, compiler.NewEngine(), nil, nil, alertManager)
 			updatedJobs, err := jobService.Update(ctx, sampleTenant, specs)
@@ -1201,8 +1205,11 @@
 			}), emptyJobNames).Return(nil)
 
 			eventHandler.On("HandleEvent", mock.Anything).Times(2)
-
-			jobService := service.NewJobService(jobRepo, upstreamRepo, downstreamRepo, pluginService, upstreamResolver, tenantDetailsGetter, eventHandler, log, jobDeploymentService, compiler.NewEngine(), nil, nil)
+			alertManager := new(AlertManager)
+			alertManager.On("SendJobEvent", mock.Anything).Return()
+			defer alertManager.AssertExpectations(t)
+
+			jobService := service.NewJobService(jobRepo, upstreamRepo, downstreamRepo, pluginService, upstreamResolver, tenantDetailsGetter, eventHandler, log, jobDeploymentService, compiler.NewEngine(), nil, nil, alertManager)
 			updateJobs, err := jobService.Update(ctx, sampleTenant, specs)
 			assert.NoError(t, err)
 			assert.Len(t, updateJobs, 2)
@@ -1257,449 +1264,14 @@
 			jobDeploymentService.On("UploadJobs", ctx, sampleTenant, jobNamesToUpload, emptyJobNames).Return(nil)
 
 			eventHandler.On("HandleEvent", mock.Anything).Times(1)
-
-			jobService := service.NewJobService(jobRepo, upstreamRepo, downstreamRepo, pluginService, upstreamResolver, tenantDetailsGetter, eventHandler, log, jobDeploymentService, compiler.NewEngine(), nil, nil)
-			updatedJobs, err := jobService.Update(ctx, sampleTenant, specs)
-			assert.Error(t, err)
-			assert.Len(t, updatedJobs, 1)
-		})
-		t.Run("return error if encounter issue when uploading jobs", func(t *testing.T) {
-			jobRepo := new(JobRepository)
-			defer jobRepo.AssertExpectations(t)
-
-			upstreamRepo := new(UpstreamRepository)
-			defer upstreamRepo.AssertExpectations(t)
-
-			downstreamRepo := new(DownstreamRepository)
-			defer downstreamRepo.AssertExpectations(t)
-
-			pluginService := NewPluginService(t)
-
-			upstreamResolver := new(UpstreamResolver)
-			defer upstreamResolver.AssertExpectations(t)
-
-			tenantDetailsGetter := new(TenantDetailsGetter)
-			defer tenantDetailsGetter.AssertExpectations(t)
-
-			jobDeploymentService := new(JobDeploymentService)
-			defer jobDeploymentService.AssertExpectations(t)
-
-			eventHandler := newEventHandler(t)
-
-			specA, _ := job.NewSpecBuilder(jobVersion, "job-A", "sample-owner", jobSchedule, jobWindow, jobTask).WithAsset(jobAsset).Build()
-			specs := []*job.Spec{specA}
-
-			tenantDetailsGetter.On("GetDetails", ctx, sampleTenant).Return(detailedTenant, nil)
-
-			jobADestination := resourceURNA
-			pluginService.On("ConstructDestinationURN", ctx, specA.Task().Name().String(), mock.Anything).Return(jobADestination, nil)
-
-			jobAUpstreamName := []resource.URN{resourceURNB}
-			pluginService.On("IdentifyUpstreams", ctx, specA.Task().Name().String(), mock.Anything, mock.Anything).Return(jobAUpstreamName, nil)
-
-			jobA := job.NewJob(sampleTenant, specA, jobADestination, jobAUpstreamName, false)
-			jobs := []*job.Job{jobA}
-			jobRepo.On("Update", ctx, mock.Anything).Return(jobs, nil, nil)
-			jobRepo.On("GetByJobName", ctx, project.Name(), specA.Name()).Return(jobA, nil)
-
-			downstreamRepo.On("GetDownstreamByDestination", ctx, mock.Anything, mock.Anything).Return([]*job.Downstream{}, nil)
-
-			upstream := job.NewUpstreamResolved("job-B", "", resourceURNB, sampleTenant, "static", taskName, false)
-			jobWithUpstream := job.NewWithUpstream(jobA, []*job.Upstream{upstream})
-			upstreamResolver.On("BulkResolve", ctx, project.Name(), jobs, mock.Anything).Return([]*job.WithUpstream{jobWithUpstream}, nil, nil)
-
-			upstreamRepo.On("ReplaceUpstreams", ctx, []*job.WithUpstream{jobWithUpstream}).Return(nil)
-
-			errorMsg := "internal error"
-			jobDeploymentService.On("UploadJobs", ctx, sampleTenant, mock.Anything, emptyJobNames).Return(errors.New(errorMsg))
-
-			eventHandler.On("HandleEvent", mock.Anything).Times(1)
-
-			jobService := service.NewJobService(jobRepo, upstreamRepo, downstreamRepo, pluginService, upstreamResolver, tenantDetailsGetter, eventHandler, log, jobDeploymentService, compiler.NewEngine(), nil, nil)
-			updatedJobs, err := jobService.Update(ctx, sampleTenant, specs)
-			assert.ErrorContains(t, err, errorMsg)
-			assert.Len(t, updatedJobs, 1)
-		})
-	})
-
-	t.Run("Upsert", func(t *testing.T) {
-		notFoundErr := optErrors.NewError(optErrors.ErrNotFound, job.EntityJob, "not found")
-		t.Run("update and insert jobs", func(t *testing.T) {
-			jobRepo := new(JobRepository)
-			defer jobRepo.AssertExpectations(t)
-
-			upstreamRepo := new(UpstreamRepository)
-			defer upstreamRepo.AssertExpectations(t)
-
-			downstreamRepo := new(DownstreamRepository)
-			defer downstreamRepo.AssertExpectations(t)
-
-			pluginService := NewPluginService(t)
-
-			upstreamResolver := new(UpstreamResolver)
-			defer upstreamResolver.AssertExpectations(t)
-
-			tenantDetailsGetter := new(TenantDetailsGetter)
-			defer tenantDetailsGetter.AssertExpectations(t)
-
-			jobDeploymentService := new(JobDeploymentService)
-			defer jobDeploymentService.AssertExpectations(t)
-
-			eventHandler := newEventHandler(t)
-
-			specAToUpdate, _ := job.NewSpecBuilder(jobVersion, "job-A", "sample-owner", jobSchedule, jobWindow, jobTask).WithAsset(jobAsset).Build()
-			specAExisting, _ := job.NewSpecBuilder(jobVersion, "job-A", "legacy-owner", jobSchedule, jobWindow, jobTask).WithAsset(jobAsset).Build()
-			specBToAdd, _ := job.NewSpecBuilder(jobVersion, "job-B", "sample-owner", jobSchedule, jobWindow, jobTask).WithAsset(jobAsset).Build()
-			specs := []*job.Spec{specAToUpdate, specBToAdd}
-
-			tenantDetailsGetter.On("GetDetails", ctx, sampleTenant).Return(detailedTenant, nil)
-
-			jobADestination := resourceURNA
-			pluginService.On("ConstructDestinationURN", ctx, specAToUpdate.Task().Name().String(), mock.Anything).Return(jobADestination, nil)
-
-			jobAUpstreamName := []resource.URN{resourceURNB}
-			pluginService.On("IdentifyUpstreams", ctx, specAToUpdate.Task().Name().String(), mock.Anything, mock.Anything).Return(jobAUpstreamName, nil)
-
-			jobAToUpdate := job.NewJob(sampleTenant, specAToUpdate, jobADestination, jobAUpstreamName, false)
-			jobAExisting := job.NewJob(sampleTenant, specAExisting, jobADestination, jobAUpstreamName, false)
-
-			jobBDestination := resourceURNB
-			pluginService.On("ConstructDestinationURN", ctx, specBToAdd.Task().Name().String(), mock.Anything).Return(jobBDestination, nil)
-
-			jobBUpstreamName := []resource.URN{resourceURNC}
-			pluginService.On("IdentifyUpstreams", ctx, specAToUpdate.Task().Name().String(), mock.Anything, mock.Anything).Return(jobBUpstreamName, nil)
-
-			jobBToadd := job.NewJob(sampleTenant, specBToAdd, jobBDestination, jobBUpstreamName, false)
-
-			jobsToUpdate := []*job.Job{jobAToUpdate}
-			jobRepo.On("Update", ctx, mock.Anything).Return(jobsToUpdate, nil, nil)
-
-			jobsToAdd := []*job.Job{jobBToadd}
-			jobRepo.On("Add", ctx, mock.Anything).Return(jobsToAdd, nil, nil)
-
-			jobRepo.On("GetByJobName", ctx, project.Name(), specAToUpdate.Name()).Return(jobAExisting, nil).Once()
-			jobRepo.On("GetByJobName", ctx, project.Name(), specBToAdd.Name()).Return(nil, notFoundErr).Once()
-
-			upstreamB := job.NewUpstreamResolved("job-B", "", resourceURNB, sampleTenant, "static", taskName, false)
-			jobAWithUpstream := job.NewWithUpstream(jobAToUpdate, []*job.Upstream{upstreamB})
-
-			upstreamC := job.NewUpstreamResolved("job-C", "", resourceURNC, sampleTenant, "static", taskName, false)
-			jobBWithUpstream := job.NewWithUpstream(jobBToadd, []*job.Upstream{upstreamC})
-
-			downstreamRepo.On("GetDownstreamByDestination", ctx, mock.Anything, mock.Anything).Return([]*job.Downstream{}, nil)
-
-			jobsToUpsert := []*job.Job{jobBToadd, jobAToUpdate}
-			upstreamResolver.On("BulkResolve", ctx, project.Name(), mock.MatchedBy(func(elems []*job.Job) bool {
-				return assert.ElementsMatch(t, elems, jobsToUpsert)
-			}), mock.Anything).Return([]*job.WithUpstream{jobAWithUpstream, jobBWithUpstream}, nil, nil)
-
-			upstreamRepo.On("ReplaceUpstreams", ctx, []*job.WithUpstream{jobAWithUpstream, jobBWithUpstream}).Return(nil)
-
-			jobNamesToUpload := []string{jobBToadd.GetName(), jobAToUpdate.GetName()}
-			jobDeploymentService.On("UploadJobs", ctx, sampleTenant, mock.MatchedBy(func(elems []string) bool {
-				return assert.ElementsMatch(t, elems, jobNamesToUpload)
-			}), emptyJobNames).Return(nil)
-
-			eventHandler.On("HandleEvent", mock.Anything).Times(2)
-
-			expected := []dto.UpsertResult{
-				{JobName: jobBToadd.Spec().Name(), Status: job.DeployStateSuccess},
-				{JobName: jobAToUpdate.Spec().Name(), Status: job.DeployStateSuccess},
-			}
-			jobService := service.NewJobService(jobRepo, upstreamRepo, downstreamRepo, pluginService, upstreamResolver, tenantDetailsGetter, eventHandler, log, jobDeploymentService, compiler.NewEngine(), nil, nil)
-			actual, err := jobService.Upsert(ctx, sampleTenant, specs)
-			assert.NoError(t, err)
-			assert.ElementsMatch(t, expected, actual)
-		})
-		t.Run("return error if unable to get detailed tenant", func(t *testing.T) {
-			jobRepo := new(JobRepository)
-			defer jobRepo.AssertExpectations(t)
-
-			upstreamRepo := new(UpstreamRepository)
-			defer upstreamRepo.AssertExpectations(t)
-
-			downstreamRepo := new(DownstreamRepository)
-			defer downstreamRepo.AssertExpectations(t)
-
-			pluginService := NewPluginService(t)
-
-			upstreamResolver := new(UpstreamResolver)
-			defer upstreamResolver.AssertExpectations(t)
-
-			tenantDetailsGetter := new(TenantDetailsGetter)
-			defer tenantDetailsGetter.AssertExpectations(t)
-
-			specA, _ := job.NewSpecBuilder(jobVersion, "job-A", "sample-owner", jobSchedule, jobWindow, jobTask).WithAsset(jobAsset).Build()
-			specs := []*job.Spec{specA}
-
-			tenantDetailsGetter.On("GetDetails", ctx, sampleTenant).Return(&tenant.WithDetails{}, errors.New("internal error"))
-
-			jobService := service.NewJobService(jobRepo, upstreamRepo, downstreamRepo, pluginService, upstreamResolver, tenantDetailsGetter, nil, log, nil, compiler.NewEngine(), nil, nil)
-			actual, err := jobService.Upsert(ctx, sampleTenant, specs)
-			assert.ErrorContains(t, err, "internal error")
-			assert.Equal(t, 0, len(actual))
-		})
-		t.Run("return error if unable to get generate the upstream", func(t *testing.T) {
-			jobRepo := new(JobRepository)
-			defer jobRepo.AssertExpectations(t)
-
-			upstreamRepo := new(UpstreamRepository)
-			defer upstreamRepo.AssertExpectations(t)
-
-			downstreamRepo := new(DownstreamRepository)
-			defer downstreamRepo.AssertExpectations(t)
-
-			pluginService := NewPluginService(t)
-
-			upstreamResolver := new(UpstreamResolver)
-			defer upstreamResolver.AssertExpectations(t)
-
-			tenantDetailsGetter := new(TenantDetailsGetter)
-			defer tenantDetailsGetter.AssertExpectations(t)
-
-			jobDeploymentService := new(JobDeploymentService)
-			defer jobDeploymentService.AssertExpectations(t)
-
-			eventHandler := newEventHandler(t)
-
-			specA, _ := job.NewSpecBuilder(jobVersion, "job-A", "sample-owner", jobSchedule, jobWindow, jobTask).WithAsset(jobAsset).Build()
-			specs := []*job.Spec{specA}
-
-			tenantDetailsGetter.On("GetDetails", ctx, sampleTenant).Return(detailedTenant, nil)
-
-			jobRepo.On("GetByJobName", ctx, project.Name(), specA.Name()).Return(nil, notFoundErr).Once()
-
-			var specADestination resource.URN
-			pluginService.On("ConstructDestinationURN", ctx, specA.Task().Name().String(), mock.Anything).Return(specADestination, errors.New("unable to generate destination")).Once()
-
-			expected := []dto.UpsertResult{
-				{JobName: specA.Name(), Status: job.DeployStateFailed},
-			}
-
-			jobService := service.NewJobService(jobRepo, upstreamRepo, downstreamRepo, pluginService, upstreamResolver, tenantDetailsGetter, eventHandler, log, jobDeploymentService, compiler.NewEngine(), nil, nil)
-			actual, err := jobService.Upsert(ctx, sampleTenant, specs)
-			assert.ErrorContains(t, err, "unable to generate destination")
-			assert.ElementsMatch(t, expected, actual)
-		})
-		t.Run("should not skip nor return error if job is not bq2bq", func(t *testing.T) {
-			jobRepo := new(JobRepository)
-			defer jobRepo.AssertExpectations(t)
-
-			upstreamRepo := new(UpstreamRepository)
-			defer upstreamRepo.AssertExpectations(t)
-
-			downstreamRepo := new(DownstreamRepository)
-			defer downstreamRepo.AssertExpectations(t)
-
-			pluginService := NewPluginService(t)
-
-			upstreamResolver := new(UpstreamResolver)
-			defer upstreamResolver.AssertExpectations(t)
-
-			tenantDetailsGetter := new(TenantDetailsGetter)
-			defer tenantDetailsGetter.AssertExpectations(t)
-
-			jobDeploymentService := new(JobDeploymentService)
-			defer jobDeploymentService.AssertExpectations(t)
-
-			eventHandler := newEventHandler(t)
-
-			nonBq2bqTask := job.NewTask("another", nil)
-			specA, _ := job.NewSpecBuilder(jobVersion, "job-A", "sample-owner", jobSchedule, jobWindow, nonBq2bqTask).WithAsset(jobAsset).Build()
-			specs := []*job.Spec{specA}
-
-			tenantDetailsGetter.On("GetDetails", ctx, sampleTenant).Return(detailedTenant, nil)
-
-			jobA := job.NewJob(sampleTenant, specA, resource.ZeroURN(), nil, false)
-			jobs := []*job.Job{jobA}
-
-			jobRepo.On("Add", ctx, mock.Anything).Return(jobs, nil)
-			jobRepo.On("GetByJobName", ctx, project.Name(), specA.Name()).Return(nil, notFoundErr)
-
-			pluginService.On("ConstructDestinationURN", ctx, specA.Task().Name().String(), mock.Anything).Return(resource.ZeroURN(), nil)
-			pluginService.On("IdentifyUpstreams", ctx, specA.Task().Name().String(), mock.Anything, mock.Anything).Return([]resource.URN{}, nil)
-			jobWithUpstream := job.NewWithUpstream(jobA, nil)
-			upstreamResolver.On("BulkResolve", ctx, project.Name(), jobs, mock.Anything).Return([]*job.WithUpstream{jobWithUpstream}, nil, nil)
-
-			upstreamRepo.On("ReplaceUpstreams", ctx, []*job.WithUpstream{jobWithUpstream}).Return(nil)
-
-			jobNamesToUpload := []string{jobA.GetName()}
-			jobDeploymentService.On("UploadJobs", ctx, sampleTenant, jobNamesToUpload, emptyJobNames).Return(nil)
-
-			eventHandler.On("HandleEvent", mock.Anything).Times(1)
-
-			expected := []dto.UpsertResult{
-				{JobName: specA.Name(), Status: job.DeployStateSuccess},
-			}
-
-			jobService := service.NewJobService(jobRepo, upstreamRepo, downstreamRepo, pluginService, upstreamResolver, tenantDetailsGetter, eventHandler, log, jobDeploymentService, compiler.NewEngine(), nil, nil)
-			actual, err := jobService.Upsert(ctx, sampleTenant, specs)
-			assert.NoError(t, err)
-			assert.ElementsMatch(t, expected, actual)
-		})
-		t.Run("skip job that has issue when checking its existence and return error", func(t *testing.T) {
-			jobRepo := new(JobRepository)
-			defer jobRepo.AssertExpectations(t)
-
-			upstreamRepo := new(UpstreamRepository)
-			defer upstreamRepo.AssertExpectations(t)
-
-			downstreamRepo := new(DownstreamRepository)
-			defer downstreamRepo.AssertExpectations(t)
-
-			pluginService := NewPluginService(t)
-
-			upstreamResolver := new(UpstreamResolver)
-			defer upstreamResolver.AssertExpectations(t)
-
-			tenantDetailsGetter := new(TenantDetailsGetter)
-			defer tenantDetailsGetter.AssertExpectations(t)
-
-			jobDeploymentService := new(JobDeploymentService)
-			defer jobDeploymentService.AssertExpectations(t)
-
-			eventHandler := newEventHandler(t)
-
-			specA, _ := job.NewSpecBuilder(jobVersion, "job-A", "sample-owner", jobSchedule, jobWindow, jobTask).WithAsset(jobAsset).Build()
-			specB, _ := job.NewSpecBuilder(jobVersion, "job-B", "sample-owner", jobSchedule, jobWindow, jobTask).WithAsset(jobAsset).Build()
-			specC, _ := job.NewSpecBuilder(jobVersion, "job-C", "sample-owner", jobSchedule, jobWindow, jobTask).WithAsset(jobAsset).Build()
-			specs := []*job.Spec{specB, specA, specC}
-
-			tenantDetailsGetter.On("GetDetails", ctx, sampleTenant).Return(detailedTenant, nil)
-
-			jobADestination := resourceURNA
-			jobBDestination := resourceURNB
-			jobCDestination := resourceURNC
-			pluginService.On("ConstructDestinationURN", ctx, specA.Task().Name().String(), mock.Anything).Return(jobADestination, nil).Once()
-			pluginService.On("ConstructDestinationURN", ctx, specB.Task().Name().String(), mock.Anything).Return(jobBDestination, nil).Once()
-			pluginService.On("ConstructDestinationURN", ctx, specC.Task().Name().String(), mock.Anything).Return(jobCDestination, nil).Once()
-
-			jobAUpstreamName := []resource.URN{resourceURNB}
-			pluginService.On("IdentifyUpstreams", ctx, specC.Task().Name().String(), mock.Anything, mock.Anything).Return([]resource.URN{}, nil)
-			pluginService.On("IdentifyUpstreams", ctx, specB.Task().Name().String(), mock.Anything, mock.Anything).Return([]resource.URN{}, nil)
-			pluginService.On("IdentifyUpstreams", ctx, specA.Task().Name().String(), mock.Anything, mock.Anything).Return(jobAUpstreamName, nil)
-
-			jobA := job.NewJob(sampleTenant, specA, jobADestination, jobAUpstreamName, false)
-
-			jobRepo.On("GetByJobName", ctx, project.Name(), specA.Name()).Return(nil, notFoundErr)
-			jobRepo.On("GetByJobName", ctx, project.Name(), specB.Name()).Return(nil, errors.New("internal error"))
-			jobRepo.On("GetByJobName", ctx, project.Name(), specC.Name()).Return(nil, errors.New("internal error"))
-
-			downstreamRepo.On("GetDownstreamByDestination", ctx, mock.Anything, mock.Anything).Return([]*job.Downstream{}, nil)
-
-			jobs := []*job.Job{jobA}
-			jobRepo.On("Add", ctx, mock.Anything).Return(jobs, nil)
-
-			upstream := job.NewUpstreamResolved("job-B", "", resourceURNB, sampleTenant, "static", taskName, false)
-			jobWithUpstream := job.NewWithUpstream(jobA, []*job.Upstream{upstream})
-			upstreamResolver.On("BulkResolve", ctx, project.Name(), jobs, mock.Anything).Return([]*job.WithUpstream{jobWithUpstream}, nil, nil)
-
-			upstreamRepo.On("ReplaceUpstreams", ctx, []*job.WithUpstream{jobWithUpstream}).Return(nil)
-
-			jobNamesToUpload := []string{jobA.GetName()}
-			jobDeploymentService.On("UploadJobs", ctx, sampleTenant, jobNamesToUpload, emptyJobNames).Return(nil)
-
-			eventHandler.On("HandleEvent", mock.Anything).Times(1)
-
-			expected := []dto.UpsertResult{
-				{JobName: specA.Name(), Status: job.DeployStateSuccess},
-				{JobName: specB.Name(), Status: job.DeployStateFailed},
-				{JobName: specC.Name(), Status: job.DeployStateFailed},
-			}
-
-			jobService := service.NewJobService(jobRepo, upstreamRepo, downstreamRepo, pluginService, upstreamResolver, tenantDetailsGetter, eventHandler, log, jobDeploymentService, compiler.NewEngine(), nil, nil)
-			actual, err := jobService.Upsert(ctx, sampleTenant, specs)
-			assert.ErrorContains(t, err, "internal error")
-			assert.ElementsMatch(t, expected, actual)
-		})
-		t.Run("update only modified jobs", func(t *testing.T) {
-			jobRepo := new(JobRepository)
-			defer jobRepo.AssertExpectations(t)
-
-			upstreamRepo := new(UpstreamRepository)
-			defer upstreamRepo.AssertExpectations(t)
-
-			downstreamRepo := new(DownstreamRepository)
-			defer downstreamRepo.AssertExpectations(t)
-
-			pluginService := NewPluginService(t)
-
-			upstreamResolver := new(UpstreamResolver)
-			defer upstreamResolver.AssertExpectations(t)
-
-			tenantDetailsGetter := new(TenantDetailsGetter)
-			defer tenantDetailsGetter.AssertExpectations(t)
-
-			jobDeploymentService := new(JobDeploymentService)
-			defer jobDeploymentService.AssertExpectations(t)
-
-			eventHandler := newEventHandler(t)
-
-			specAToUpdate, _ := job.NewSpecBuilder(jobVersion, "job-A", "sample-owner", jobSchedule, jobWindow, jobTask).WithAsset(jobAsset).Build()
-			specAExisting, _ := job.NewSpecBuilder(jobVersion, "job-A", "legacy-owner", jobSchedule, jobWindow, jobTask).WithAsset(jobAsset).Build()
-			specBToUpdate, _ := job.NewSpecBuilder(jobVersion, "job-B", "sample-owner", jobSchedule, jobWindow, jobTask).WithAsset(jobAsset).Build()
-			specs := []*job.Spec{specAToUpdate, specBToUpdate}
-
-			tenantDetailsGetter.On("GetDetails", ctx, sampleTenant).Return(detailedTenant, nil)
-
-			jobADestination := resourceURNA
-			pluginService.On("ConstructDestinationURN", ctx, specAToUpdate.Task().Name().String(), mock.Anything).Return(jobADestination, nil)
-
-			jobAUpstreamName := []resource.URN{resourceURNB}
-			pluginService.On("IdentifyUpstreams", ctx, specAToUpdate.Task().Name().String(), mock.Anything, mock.Anything).Return(jobAUpstreamName, nil)
-
-			jobAToUpdate := job.NewJob(sampleTenant, specAToUpdate, jobADestination, jobAUpstreamName, false)
-			jobAExisting := job.NewJob(sampleTenant, specAExisting, jobADestination, jobAUpstreamName, false)
-
-			jobBDestination := resourceURNB
-			pluginService.On("ConstructDestinationURN", ctx, specBToUpdate.Task().Name().String(), mock.Anything).Return(jobBDestination, nil)
-
-			jobBUpstreamName := []resource.URN{resourceURNC}
-			pluginService.On("IdentifyUpstreams", ctx, specAToUpdate.Task().Name().String(), mock.Anything, mock.Anything).Return(jobBUpstreamName, nil)
-
-			jobBToUpdate := job.NewJob(sampleTenant, specBToUpdate, jobBDestination, jobBUpstreamName, false)
-
-			jobsToUpdate := []*job.Job{jobAToUpdate}
-			jobRepo.On("Update", ctx, mock.Anything).Return(jobsToUpdate, nil, nil)
-
-			jobRepo.On("GetByJobName", ctx, project.Name(), specAToUpdate.Name()).Return(jobAExisting, nil).Once()
-			jobRepo.On("GetByJobName", ctx, project.Name(), specBToUpdate.Name()).Return(jobBToUpdate, nil).Once()
-
-			downstreamRepo.On("GetDownstreamByDestination", ctx, mock.Anything, mock.Anything).Return([]*job.Downstream{}, nil)
-
-			upstreamB := job.NewUpstreamResolved("job-B", "", resourceURNB, sampleTenant, "static", taskName, false)
-			jobAWithUpstream := job.NewWithUpstream(jobAToUpdate, []*job.Upstream{upstreamB})
-
-			jobsToUpsert := []*job.Job{jobAToUpdate}
-			upstreamResolver.On("BulkResolve", ctx, project.Name(), jobsToUpsert, mock.Anything).Return([]*job.WithUpstream{jobAWithUpstream}, nil, nil)
-
-			upstreamRepo.On("ReplaceUpstreams", ctx, []*job.WithUpstream{jobAWithUpstream}).Return(nil)
-
-			jobNamesToUpload := []string{jobAToUpdate.GetName()}
-			jobDeploymentService.On("UploadJobs", ctx, sampleTenant, jobNamesToUpload, emptyJobNames).Return(nil)
-
-			eventHandler.On("HandleEvent", mock.Anything).Times(1)
-<<<<<<< HEAD
 			alertManager := new(AlertManager)
 			alertManager.On("SendJobEvent", mock.Anything)
 			jobService := service.NewJobService(jobRepo, upstreamRepo, downstreamRepo, pluginService, upstreamResolver, tenantDetailsGetter, eventHandler, log, jobDeploymentService, compiler.NewEngine(), nil, nil, alertManager)
 			updatedJobs, err := jobService.Update(ctx, sampleTenant, specs)
 			assert.Error(t, err)
 			assert.Len(t, updatedJobs, 1)
-=======
-
-			expected := []dto.UpsertResult{
-				{JobName: specAToUpdate.Name(), Status: job.DeployStateSuccess},
-				{JobName: specBToUpdate.Name(), Status: job.DeployStateSkipped},
-			}
-
-			jobService := service.NewJobService(jobRepo, upstreamRepo, downstreamRepo, pluginService, upstreamResolver, tenantDetailsGetter, eventHandler, log, jobDeploymentService, compiler.NewEngine(), nil, nil)
-			actual, err := jobService.Upsert(ctx, sampleTenant, specs)
-			assert.NoError(t, err)
-			assert.ElementsMatch(t, expected, actual)
->>>>>>> 405eb34d
-		})
-		t.Run("should not return error if updating the job and its downstream at 1 time", func(t *testing.T) {
+		})
+		t.Run("return error if encounter issue when uploading jobs", func(t *testing.T) {
 			jobRepo := new(JobRepository)
 			defer jobRepo.AssertExpectations(t)
 
@@ -1722,39 +1294,33 @@
 
 			eventHandler := newEventHandler(t)
 
-			specAToUpdate, _ := job.NewSpecBuilder(jobVersion, "job-A", "sample-owner", jobSchedule, jobWindow, jobTask).WithAsset(jobAsset).Build()
-			specAExisting, _ := job.NewSpecBuilder(jobVersion, "job-A", "legacy-owner", jobSchedule, jobWindow, jobTask).WithAsset(jobAsset).Build()
-
-			specBToUpdate, _ := job.NewSpecBuilder(jobVersion, "job-B", "sample-owner", jobSchedule, jobWindow, jobTask).WithAsset(jobAsset).Build()
-			specBExisting, _ := job.NewSpecBuilder(jobVersion, "job-B", "legacy-owner", jobSchedule, jobWindow, jobTask).WithAsset(jobAsset).Build()
-
-			specs := []*job.Spec{specAToUpdate, specBToUpdate}
+			specA, _ := job.NewSpecBuilder(jobVersion, "job-A", "sample-owner", jobSchedule, jobWindow, jobTask).WithAsset(jobAsset).Build()
+			specs := []*job.Spec{specA}
 
 			tenantDetailsGetter.On("GetDetails", ctx, sampleTenant).Return(detailedTenant, nil)
 
 			jobADestination := resourceURNA
-			pluginService.On("ConstructDestinationURN", ctx, specAToUpdate.Task().Name().String(), mock.Anything).Return(jobADestination, nil)
-			jobBDestination := resourceURNB
-			pluginService.On("ConstructDestinationURN", ctx, specBToUpdate.Task().Name().String(), mock.Anything).Return(jobBDestination, nil)
+			pluginService.On("ConstructDestinationURN", ctx, specA.Task().Name().String(), mock.Anything).Return(jobADestination, nil)
 
 			jobAUpstreamName := []resource.URN{resourceURNB}
-			pluginService.On("IdentifyUpstreams", ctx, specAToUpdate.Task().Name().String(), mock.Anything, mock.Anything).Return(jobAUpstreamName, nil)
-			jobBUpstreamName := []resource.URN{}
-			pluginService.On("IdentifyUpstreams", ctx, specBToUpdate.Task().Name().String(), mock.Anything, mock.Anything).Return(jobBUpstreamName, nil)
-
-			jobAToUpdate := job.NewJob(sampleTenant, specAToUpdate, jobADestination, jobAUpstreamName, false)
-			jobAExisting := job.NewJob(sampleTenant, specAExisting, jobADestination, jobAUpstreamName, false)
-
-			jobBToUpdate := job.NewJob(sampleTenant, specBToUpdate, jobBDestination, jobBUpstreamName, false)
-			jobBExisting := job.NewJob(sampleTenant, specBExisting, jobBDestination, jobBUpstreamName, false)
-
-			jobsToUpdate := []*job.Job{jobAToUpdate, jobBToUpdate}
-			jobRepo.On("Update", ctx, mock.Anything).Return(jobsToUpdate, nil, nil)
-
-			jobRepo.On("GetByJobName", ctx, project.Name(), specAToUpdate.Name()).Return(jobAExisting, nil).Once()
-			jobRepo.On("GetByJobName", ctx, project.Name(), specBToUpdate.Name()).Return(jobBExisting, nil).Once()
-
-<<<<<<< HEAD
+			pluginService.On("IdentifyUpstreams", ctx, specA.Task().Name().String(), mock.Anything, mock.Anything).Return(jobAUpstreamName, nil)
+
+			jobA := job.NewJob(sampleTenant, specA, jobADestination, jobAUpstreamName, false)
+			jobs := []*job.Job{jobA}
+			jobRepo.On("Update", ctx, mock.Anything).Return(jobs, nil, nil)
+			jobRepo.On("GetByJobName", ctx, project.Name(), specA.Name()).Return(jobA, nil)
+
+			downstreamRepo.On("GetDownstreamByDestination", ctx, mock.Anything, mock.Anything).Return([]*job.Downstream{}, nil)
+
+			upstream := job.NewUpstreamResolved("job-B", "", resourceURNB, sampleTenant, "static", taskName, false)
+			jobWithUpstream := job.NewWithUpstream(jobA, []*job.Upstream{upstream})
+			upstreamResolver.On("BulkResolve", ctx, project.Name(), jobs, mock.Anything).Return([]*job.WithUpstream{jobWithUpstream}, nil, nil)
+
+			upstreamRepo.On("ReplaceUpstreams", ctx, []*job.WithUpstream{jobWithUpstream}).Return(nil)
+
+			errorMsg := "internal error"
+			jobDeploymentService.On("UploadJobs", ctx, sampleTenant, mock.Anything, emptyJobNames).Return(errors.New(errorMsg))
+
 			eventHandler.On("HandleEvent", mock.Anything).Times(1)
 			alertManager := new(AlertManager)
 			alertManager.On("SendJobEvent", mock.Anything)
@@ -1762,7 +1328,439 @@
 			updatedJobs, err := jobService.Update(ctx, sampleTenant, specs)
 			assert.ErrorContains(t, err, errorMsg)
 			assert.Len(t, updatedJobs, 1)
-=======
+		})
+	})
+
+	t.Run("Upsert", func(t *testing.T) {
+		notFoundErr := optErrors.NewError(optErrors.ErrNotFound, job.EntityJob, "not found")
+		t.Run("update and insert jobs", func(t *testing.T) {
+			jobRepo := new(JobRepository)
+			defer jobRepo.AssertExpectations(t)
+
+			upstreamRepo := new(UpstreamRepository)
+			defer upstreamRepo.AssertExpectations(t)
+
+			downstreamRepo := new(DownstreamRepository)
+			defer downstreamRepo.AssertExpectations(t)
+
+			pluginService := NewPluginService(t)
+
+			upstreamResolver := new(UpstreamResolver)
+			defer upstreamResolver.AssertExpectations(t)
+
+			tenantDetailsGetter := new(TenantDetailsGetter)
+			defer tenantDetailsGetter.AssertExpectations(t)
+
+			jobDeploymentService := new(JobDeploymentService)
+			defer jobDeploymentService.AssertExpectations(t)
+
+			eventHandler := newEventHandler(t)
+
+			specAToUpdate, _ := job.NewSpecBuilder(jobVersion, "job-A", "sample-owner", jobSchedule, jobWindow, jobTask).WithAsset(jobAsset).Build()
+			specAExisting, _ := job.NewSpecBuilder(jobVersion, "job-A", "legacy-owner", jobSchedule, jobWindow, jobTask).WithAsset(jobAsset).Build()
+			specBToAdd, _ := job.NewSpecBuilder(jobVersion, "job-B", "sample-owner", jobSchedule, jobWindow, jobTask).WithAsset(jobAsset).Build()
+			specs := []*job.Spec{specAToUpdate, specBToAdd}
+
+			tenantDetailsGetter.On("GetDetails", ctx, sampleTenant).Return(detailedTenant, nil)
+
+			jobADestination := resourceURNA
+			pluginService.On("ConstructDestinationURN", ctx, specAToUpdate.Task().Name().String(), mock.Anything).Return(jobADestination, nil)
+
+			jobAUpstreamName := []resource.URN{resourceURNB}
+			pluginService.On("IdentifyUpstreams", ctx, specAToUpdate.Task().Name().String(), mock.Anything, mock.Anything).Return(jobAUpstreamName, nil)
+
+			jobAToUpdate := job.NewJob(sampleTenant, specAToUpdate, jobADestination, jobAUpstreamName, false)
+			jobAExisting := job.NewJob(sampleTenant, specAExisting, jobADestination, jobAUpstreamName, false)
+
+			jobBDestination := resourceURNB
+			pluginService.On("ConstructDestinationURN", ctx, specBToAdd.Task().Name().String(), mock.Anything).Return(jobBDestination, nil)
+
+			jobBUpstreamName := []resource.URN{resourceURNC}
+			pluginService.On("IdentifyUpstreams", ctx, specAToUpdate.Task().Name().String(), mock.Anything, mock.Anything).Return(jobBUpstreamName, nil)
+
+			jobBToadd := job.NewJob(sampleTenant, specBToAdd, jobBDestination, jobBUpstreamName, false)
+
+			jobsToUpdate := []*job.Job{jobAToUpdate}
+			jobRepo.On("Update", ctx, mock.Anything).Return(jobsToUpdate, nil, nil)
+
+			jobsToAdd := []*job.Job{jobBToadd}
+			jobRepo.On("Add", ctx, mock.Anything).Return(jobsToAdd, nil, nil)
+
+			jobRepo.On("GetByJobName", ctx, project.Name(), specAToUpdate.Name()).Return(jobAExisting, nil).Once()
+			jobRepo.On("GetByJobName", ctx, project.Name(), specBToAdd.Name()).Return(nil, notFoundErr).Once()
+
+			upstreamB := job.NewUpstreamResolved("job-B", "", resourceURNB, sampleTenant, "static", taskName, false)
+			jobAWithUpstream := job.NewWithUpstream(jobAToUpdate, []*job.Upstream{upstreamB})
+
+			upstreamC := job.NewUpstreamResolved("job-C", "", resourceURNC, sampleTenant, "static", taskName, false)
+			jobBWithUpstream := job.NewWithUpstream(jobBToadd, []*job.Upstream{upstreamC})
+
+			downstreamRepo.On("GetDownstreamByDestination", ctx, mock.Anything, mock.Anything).Return([]*job.Downstream{}, nil)
+
+			jobsToUpsert := []*job.Job{jobBToadd, jobAToUpdate}
+			upstreamResolver.On("BulkResolve", ctx, project.Name(), mock.MatchedBy(func(elems []*job.Job) bool {
+				return assert.ElementsMatch(t, elems, jobsToUpsert)
+			}), mock.Anything).Return([]*job.WithUpstream{jobAWithUpstream, jobBWithUpstream}, nil, nil)
+
+			upstreamRepo.On("ReplaceUpstreams", ctx, []*job.WithUpstream{jobAWithUpstream, jobBWithUpstream}).Return(nil)
+
+			jobNamesToUpload := []string{jobBToadd.GetName(), jobAToUpdate.GetName()}
+			jobDeploymentService.On("UploadJobs", ctx, sampleTenant, mock.MatchedBy(func(elems []string) bool {
+				return assert.ElementsMatch(t, elems, jobNamesToUpload)
+			}), emptyJobNames).Return(nil)
+
+			eventHandler.On("HandleEvent", mock.Anything).Times(2)
+
+			alertManager := new(AlertManager)
+			alertManager.On("SendJobEvent", mock.Anything).Return()
+			defer alertManager.AssertExpectations(t)
+
+			expected := []dto.UpsertResult{
+				{JobName: jobBToadd.Spec().Name(), Status: job.DeployStateSuccess},
+				{JobName: jobAToUpdate.Spec().Name(), Status: job.DeployStateSuccess},
+			}
+			jobService := service.NewJobService(jobRepo, upstreamRepo, downstreamRepo, pluginService, upstreamResolver, tenantDetailsGetter, eventHandler, log, jobDeploymentService, compiler.NewEngine(), nil, nil, alertManager)
+			actual, err := jobService.Upsert(ctx, sampleTenant, specs)
+			assert.NoError(t, err)
+			assert.ElementsMatch(t, expected, actual)
+		})
+		t.Run("return error if unable to get detailed tenant", func(t *testing.T) {
+			jobRepo := new(JobRepository)
+			defer jobRepo.AssertExpectations(t)
+
+			upstreamRepo := new(UpstreamRepository)
+			defer upstreamRepo.AssertExpectations(t)
+
+			downstreamRepo := new(DownstreamRepository)
+			defer downstreamRepo.AssertExpectations(t)
+
+			pluginService := NewPluginService(t)
+
+			upstreamResolver := new(UpstreamResolver)
+			defer upstreamResolver.AssertExpectations(t)
+
+			tenantDetailsGetter := new(TenantDetailsGetter)
+			defer tenantDetailsGetter.AssertExpectations(t)
+
+			specA, _ := job.NewSpecBuilder(jobVersion, "job-A", "sample-owner", jobSchedule, jobWindow, jobTask).WithAsset(jobAsset).Build()
+			specs := []*job.Spec{specA}
+
+			tenantDetailsGetter.On("GetDetails", ctx, sampleTenant).Return(&tenant.WithDetails{}, errors.New("internal error"))
+
+			jobService := service.NewJobService(jobRepo, upstreamRepo, downstreamRepo, pluginService, upstreamResolver, tenantDetailsGetter, nil, log, nil, compiler.NewEngine(), nil, nil, nil)
+			actual, err := jobService.Upsert(ctx, sampleTenant, specs)
+			assert.ErrorContains(t, err, "internal error")
+			assert.Equal(t, 0, len(actual))
+		})
+		t.Run("return error if unable to get generate the upstream", func(t *testing.T) {
+			jobRepo := new(JobRepository)
+			defer jobRepo.AssertExpectations(t)
+
+			upstreamRepo := new(UpstreamRepository)
+			defer upstreamRepo.AssertExpectations(t)
+
+			downstreamRepo := new(DownstreamRepository)
+			defer downstreamRepo.AssertExpectations(t)
+
+			pluginService := NewPluginService(t)
+
+			upstreamResolver := new(UpstreamResolver)
+			defer upstreamResolver.AssertExpectations(t)
+
+			tenantDetailsGetter := new(TenantDetailsGetter)
+			defer tenantDetailsGetter.AssertExpectations(t)
+
+			jobDeploymentService := new(JobDeploymentService)
+			defer jobDeploymentService.AssertExpectations(t)
+
+			eventHandler := newEventHandler(t)
+
+			specA, _ := job.NewSpecBuilder(jobVersion, "job-A", "sample-owner", jobSchedule, jobWindow, jobTask).WithAsset(jobAsset).Build()
+			specs := []*job.Spec{specA}
+
+			tenantDetailsGetter.On("GetDetails", ctx, sampleTenant).Return(detailedTenant, nil)
+
+			jobRepo.On("GetByJobName", ctx, project.Name(), specA.Name()).Return(nil, notFoundErr).Once()
+
+			var specADestination resource.URN
+			pluginService.On("ConstructDestinationURN", ctx, specA.Task().Name().String(), mock.Anything).Return(specADestination, errors.New("unable to generate destination")).Once()
+
+			expected := []dto.UpsertResult{
+				{JobName: specA.Name(), Status: job.DeployStateFailed},
+			}
+
+			jobService := service.NewJobService(jobRepo, upstreamRepo, downstreamRepo, pluginService, upstreamResolver, tenantDetailsGetter, eventHandler, log, jobDeploymentService, compiler.NewEngine(), nil, nil, nil)
+			actual, err := jobService.Upsert(ctx, sampleTenant, specs)
+			assert.ErrorContains(t, err, "unable to generate destination")
+			assert.ElementsMatch(t, expected, actual)
+		})
+		t.Run("should not skip nor return error if job is not bq2bq", func(t *testing.T) {
+			jobRepo := new(JobRepository)
+			defer jobRepo.AssertExpectations(t)
+
+			upstreamRepo := new(UpstreamRepository)
+			defer upstreamRepo.AssertExpectations(t)
+
+			downstreamRepo := new(DownstreamRepository)
+			defer downstreamRepo.AssertExpectations(t)
+
+			pluginService := NewPluginService(t)
+
+			upstreamResolver := new(UpstreamResolver)
+			defer upstreamResolver.AssertExpectations(t)
+
+			tenantDetailsGetter := new(TenantDetailsGetter)
+			defer tenantDetailsGetter.AssertExpectations(t)
+
+			jobDeploymentService := new(JobDeploymentService)
+			defer jobDeploymentService.AssertExpectations(t)
+
+			eventHandler := newEventHandler(t)
+
+			nonBq2bqTask := job.NewTask("another", nil)
+			specA, _ := job.NewSpecBuilder(jobVersion, "job-A", "sample-owner", jobSchedule, jobWindow, nonBq2bqTask).WithAsset(jobAsset).Build()
+			specs := []*job.Spec{specA}
+
+			tenantDetailsGetter.On("GetDetails", ctx, sampleTenant).Return(detailedTenant, nil)
+
+			jobA := job.NewJob(sampleTenant, specA, resource.ZeroURN(), nil, false)
+			jobs := []*job.Job{jobA}
+
+			jobRepo.On("Add", ctx, mock.Anything).Return(jobs, nil)
+			jobRepo.On("GetByJobName", ctx, project.Name(), specA.Name()).Return(nil, notFoundErr)
+
+			pluginService.On("ConstructDestinationURN", ctx, specA.Task().Name().String(), mock.Anything).Return(resource.ZeroURN(), nil)
+			pluginService.On("IdentifyUpstreams", ctx, specA.Task().Name().String(), mock.Anything, mock.Anything).Return([]resource.URN{}, nil)
+			jobWithUpstream := job.NewWithUpstream(jobA, nil)
+			upstreamResolver.On("BulkResolve", ctx, project.Name(), jobs, mock.Anything).Return([]*job.WithUpstream{jobWithUpstream}, nil, nil)
+
+			upstreamRepo.On("ReplaceUpstreams", ctx, []*job.WithUpstream{jobWithUpstream}).Return(nil)
+
+			jobNamesToUpload := []string{jobA.GetName()}
+			jobDeploymentService.On("UploadJobs", ctx, sampleTenant, jobNamesToUpload, emptyJobNames).Return(nil)
+
+			eventHandler.On("HandleEvent", mock.Anything).Times(1)
+
+			expected := []dto.UpsertResult{
+				{JobName: specA.Name(), Status: job.DeployStateSuccess},
+			}
+
+			jobService := service.NewJobService(jobRepo, upstreamRepo, downstreamRepo, pluginService, upstreamResolver, tenantDetailsGetter, eventHandler, log, jobDeploymentService, compiler.NewEngine(), nil, nil, nil)
+			actual, err := jobService.Upsert(ctx, sampleTenant, specs)
+			assert.NoError(t, err)
+			assert.ElementsMatch(t, expected, actual)
+		})
+		t.Run("skip job that has issue when checking its existence and return error", func(t *testing.T) {
+			jobRepo := new(JobRepository)
+			defer jobRepo.AssertExpectations(t)
+
+			upstreamRepo := new(UpstreamRepository)
+			defer upstreamRepo.AssertExpectations(t)
+
+			downstreamRepo := new(DownstreamRepository)
+			defer downstreamRepo.AssertExpectations(t)
+
+			pluginService := NewPluginService(t)
+
+			upstreamResolver := new(UpstreamResolver)
+			defer upstreamResolver.AssertExpectations(t)
+
+			tenantDetailsGetter := new(TenantDetailsGetter)
+			defer tenantDetailsGetter.AssertExpectations(t)
+
+			jobDeploymentService := new(JobDeploymentService)
+			defer jobDeploymentService.AssertExpectations(t)
+
+			eventHandler := newEventHandler(t)
+
+			specA, _ := job.NewSpecBuilder(jobVersion, "job-A", "sample-owner", jobSchedule, jobWindow, jobTask).WithAsset(jobAsset).Build()
+			specB, _ := job.NewSpecBuilder(jobVersion, "job-B", "sample-owner", jobSchedule, jobWindow, jobTask).WithAsset(jobAsset).Build()
+			specC, _ := job.NewSpecBuilder(jobVersion, "job-C", "sample-owner", jobSchedule, jobWindow, jobTask).WithAsset(jobAsset).Build()
+			specs := []*job.Spec{specB, specA, specC}
+
+			tenantDetailsGetter.On("GetDetails", ctx, sampleTenant).Return(detailedTenant, nil)
+
+			jobADestination := resourceURNA
+			jobBDestination := resourceURNB
+			jobCDestination := resourceURNC
+			pluginService.On("ConstructDestinationURN", ctx, specA.Task().Name().String(), mock.Anything).Return(jobADestination, nil).Once()
+			pluginService.On("ConstructDestinationURN", ctx, specB.Task().Name().String(), mock.Anything).Return(jobBDestination, nil).Once()
+			pluginService.On("ConstructDestinationURN", ctx, specC.Task().Name().String(), mock.Anything).Return(jobCDestination, nil).Once()
+
+			jobAUpstreamName := []resource.URN{resourceURNB}
+			pluginService.On("IdentifyUpstreams", ctx, specC.Task().Name().String(), mock.Anything, mock.Anything).Return([]resource.URN{}, nil)
+			pluginService.On("IdentifyUpstreams", ctx, specB.Task().Name().String(), mock.Anything, mock.Anything).Return([]resource.URN{}, nil)
+			pluginService.On("IdentifyUpstreams", ctx, specA.Task().Name().String(), mock.Anything, mock.Anything).Return(jobAUpstreamName, nil)
+
+			jobA := job.NewJob(sampleTenant, specA, jobADestination, jobAUpstreamName, false)
+
+			jobRepo.On("GetByJobName", ctx, project.Name(), specA.Name()).Return(nil, notFoundErr)
+			jobRepo.On("GetByJobName", ctx, project.Name(), specB.Name()).Return(nil, errors.New("internal error"))
+			jobRepo.On("GetByJobName", ctx, project.Name(), specC.Name()).Return(nil, errors.New("internal error"))
+
+			downstreamRepo.On("GetDownstreamByDestination", ctx, mock.Anything, mock.Anything).Return([]*job.Downstream{}, nil)
+
+			jobs := []*job.Job{jobA}
+			jobRepo.On("Add", ctx, mock.Anything).Return(jobs, nil)
+
+			upstream := job.NewUpstreamResolved("job-B", "", resourceURNB, sampleTenant, "static", taskName, false)
+			jobWithUpstream := job.NewWithUpstream(jobA, []*job.Upstream{upstream})
+			upstreamResolver.On("BulkResolve", ctx, project.Name(), jobs, mock.Anything).Return([]*job.WithUpstream{jobWithUpstream}, nil, nil)
+
+			upstreamRepo.On("ReplaceUpstreams", ctx, []*job.WithUpstream{jobWithUpstream}).Return(nil)
+
+			jobNamesToUpload := []string{jobA.GetName()}
+			jobDeploymentService.On("UploadJobs", ctx, sampleTenant, jobNamesToUpload, emptyJobNames).Return(nil)
+
+			eventHandler.On("HandleEvent", mock.Anything).Times(1)
+
+			expected := []dto.UpsertResult{
+				{JobName: specA.Name(), Status: job.DeployStateSuccess},
+				{JobName: specB.Name(), Status: job.DeployStateFailed},
+				{JobName: specC.Name(), Status: job.DeployStateFailed},
+			}
+
+			jobService := service.NewJobService(jobRepo, upstreamRepo, downstreamRepo, pluginService, upstreamResolver, tenantDetailsGetter, eventHandler, log, jobDeploymentService, compiler.NewEngine(), nil, nil, nil)
+			actual, err := jobService.Upsert(ctx, sampleTenant, specs)
+			assert.ErrorContains(t, err, "internal error")
+			assert.ElementsMatch(t, expected, actual)
+		})
+		t.Run("update only modified jobs", func(t *testing.T) {
+			jobRepo := new(JobRepository)
+			defer jobRepo.AssertExpectations(t)
+
+			upstreamRepo := new(UpstreamRepository)
+			defer upstreamRepo.AssertExpectations(t)
+
+			downstreamRepo := new(DownstreamRepository)
+			defer downstreamRepo.AssertExpectations(t)
+
+			pluginService := NewPluginService(t)
+
+			upstreamResolver := new(UpstreamResolver)
+			defer upstreamResolver.AssertExpectations(t)
+
+			tenantDetailsGetter := new(TenantDetailsGetter)
+			defer tenantDetailsGetter.AssertExpectations(t)
+
+			jobDeploymentService := new(JobDeploymentService)
+			defer jobDeploymentService.AssertExpectations(t)
+
+			eventHandler := newEventHandler(t)
+
+			specAToUpdate, _ := job.NewSpecBuilder(jobVersion, "job-A", "sample-owner", jobSchedule, jobWindow, jobTask).WithAsset(jobAsset).Build()
+			specAExisting, _ := job.NewSpecBuilder(jobVersion, "job-A", "legacy-owner", jobSchedule, jobWindow, jobTask).WithAsset(jobAsset).Build()
+			specBToUpdate, _ := job.NewSpecBuilder(jobVersion, "job-B", "sample-owner", jobSchedule, jobWindow, jobTask).WithAsset(jobAsset).Build()
+			specs := []*job.Spec{specAToUpdate, specBToUpdate}
+
+			tenantDetailsGetter.On("GetDetails", ctx, sampleTenant).Return(detailedTenant, nil)
+
+			jobADestination := resourceURNA
+			pluginService.On("ConstructDestinationURN", ctx, specAToUpdate.Task().Name().String(), mock.Anything).Return(jobADestination, nil)
+
+			jobAUpstreamName := []resource.URN{resourceURNB}
+			pluginService.On("IdentifyUpstreams", ctx, specAToUpdate.Task().Name().String(), mock.Anything, mock.Anything).Return(jobAUpstreamName, nil)
+
+			jobAToUpdate := job.NewJob(sampleTenant, specAToUpdate, jobADestination, jobAUpstreamName, false)
+			jobAExisting := job.NewJob(sampleTenant, specAExisting, jobADestination, jobAUpstreamName, false)
+
+			jobBDestination := resourceURNB
+			pluginService.On("ConstructDestinationURN", ctx, specBToUpdate.Task().Name().String(), mock.Anything).Return(jobBDestination, nil)
+
+			jobBUpstreamName := []resource.URN{resourceURNC}
+			pluginService.On("IdentifyUpstreams", ctx, specAToUpdate.Task().Name().String(), mock.Anything, mock.Anything).Return(jobBUpstreamName, nil)
+
+			jobBToUpdate := job.NewJob(sampleTenant, specBToUpdate, jobBDestination, jobBUpstreamName, false)
+
+			jobsToUpdate := []*job.Job{jobAToUpdate}
+			jobRepo.On("Update", ctx, mock.Anything).Return(jobsToUpdate, nil, nil)
+
+			jobRepo.On("GetByJobName", ctx, project.Name(), specAToUpdate.Name()).Return(jobAExisting, nil).Once()
+			jobRepo.On("GetByJobName", ctx, project.Name(), specBToUpdate.Name()).Return(jobBToUpdate, nil).Once()
+
+			downstreamRepo.On("GetDownstreamByDestination", ctx, mock.Anything, mock.Anything).Return([]*job.Downstream{}, nil)
+
+			upstreamB := job.NewUpstreamResolved("job-B", "", resourceURNB, sampleTenant, "static", taskName, false)
+			jobAWithUpstream := job.NewWithUpstream(jobAToUpdate, []*job.Upstream{upstreamB})
+
+			jobsToUpsert := []*job.Job{jobAToUpdate}
+			upstreamResolver.On("BulkResolve", ctx, project.Name(), jobsToUpsert, mock.Anything).Return([]*job.WithUpstream{jobAWithUpstream}, nil, nil)
+
+			upstreamRepo.On("ReplaceUpstreams", ctx, []*job.WithUpstream{jobAWithUpstream}).Return(nil)
+
+			jobNamesToUpload := []string{jobAToUpdate.GetName()}
+			jobDeploymentService.On("UploadJobs", ctx, sampleTenant, jobNamesToUpload, emptyJobNames).Return(nil)
+
+			eventHandler.On("HandleEvent", mock.Anything).Times(1)
+			alertManager := new(AlertManager)
+			alertManager.On("SendJobEvent", mock.Anything).Return()
+			defer alertManager.AssertExpectations(t)
+
+			expected := []dto.UpsertResult{
+				{JobName: specAToUpdate.Name(), Status: job.DeployStateSuccess},
+				{JobName: specBToUpdate.Name(), Status: job.DeployStateSkipped},
+			}
+
+			jobService := service.NewJobService(jobRepo, upstreamRepo, downstreamRepo, pluginService, upstreamResolver, tenantDetailsGetter, eventHandler, log, jobDeploymentService, compiler.NewEngine(), nil, nil, alertManager)
+			actual, err := jobService.Upsert(ctx, sampleTenant, specs)
+			assert.NoError(t, err)
+			assert.ElementsMatch(t, expected, actual)
+		})
+		t.Run("should not return error if updating the job and its downstream at 1 time", func(t *testing.T) {
+			jobRepo := new(JobRepository)
+			defer jobRepo.AssertExpectations(t)
+
+			upstreamRepo := new(UpstreamRepository)
+			defer upstreamRepo.AssertExpectations(t)
+
+			downstreamRepo := new(DownstreamRepository)
+			defer downstreamRepo.AssertExpectations(t)
+
+			pluginService := NewPluginService(t)
+
+			upstreamResolver := new(UpstreamResolver)
+			defer upstreamResolver.AssertExpectations(t)
+
+			tenantDetailsGetter := new(TenantDetailsGetter)
+			defer tenantDetailsGetter.AssertExpectations(t)
+
+			jobDeploymentService := new(JobDeploymentService)
+			defer jobDeploymentService.AssertExpectations(t)
+
+			eventHandler := newEventHandler(t)
+
+			specAToUpdate, _ := job.NewSpecBuilder(jobVersion, "job-A", "sample-owner", jobSchedule, jobWindow, jobTask).WithAsset(jobAsset).Build()
+			specAExisting, _ := job.NewSpecBuilder(jobVersion, "job-A", "legacy-owner", jobSchedule, jobWindow, jobTask).WithAsset(jobAsset).Build()
+
+			specBToUpdate, _ := job.NewSpecBuilder(jobVersion, "job-B", "sample-owner", jobSchedule, jobWindow, jobTask).WithAsset(jobAsset).Build()
+			specBExisting, _ := job.NewSpecBuilder(jobVersion, "job-B", "legacy-owner", jobSchedule, jobWindow, jobTask).WithAsset(jobAsset).Build()
+
+			specs := []*job.Spec{specAToUpdate, specBToUpdate}
+
+			tenantDetailsGetter.On("GetDetails", ctx, sampleTenant).Return(detailedTenant, nil)
+
+			jobADestination := resourceURNA
+			pluginService.On("ConstructDestinationURN", ctx, specAToUpdate.Task().Name().String(), mock.Anything).Return(jobADestination, nil)
+			jobBDestination := resourceURNB
+			pluginService.On("ConstructDestinationURN", ctx, specBToUpdate.Task().Name().String(), mock.Anything).Return(jobBDestination, nil)
+
+			jobAUpstreamName := []resource.URN{resourceURNB}
+			pluginService.On("IdentifyUpstreams", ctx, specAToUpdate.Task().Name().String(), mock.Anything, mock.Anything).Return(jobAUpstreamName, nil)
+			jobBUpstreamName := []resource.URN{}
+			pluginService.On("IdentifyUpstreams", ctx, specBToUpdate.Task().Name().String(), mock.Anything, mock.Anything).Return(jobBUpstreamName, nil)
+
+			jobAToUpdate := job.NewJob(sampleTenant, specAToUpdate, jobADestination, jobAUpstreamName, false)
+			jobAExisting := job.NewJob(sampleTenant, specAExisting, jobADestination, jobAUpstreamName, false)
+
+			jobBToUpdate := job.NewJob(sampleTenant, specBToUpdate, jobBDestination, jobBUpstreamName, false)
+			jobBExisting := job.NewJob(sampleTenant, specBExisting, jobBDestination, jobBUpstreamName, false)
+
+			jobsToUpdate := []*job.Job{jobAToUpdate, jobBToUpdate}
+			jobRepo.On("Update", ctx, mock.Anything).Return(jobsToUpdate, nil, nil)
+
+			jobRepo.On("GetByJobName", ctx, project.Name(), specAToUpdate.Name()).Return(jobAExisting, nil).Once()
+			jobRepo.On("GetByJobName", ctx, project.Name(), specBToUpdate.Name()).Return(jobBExisting, nil).Once()
+
 			upstreamB := job.NewUpstreamResolved("job-B", "", resourceURNB, sampleTenant, "static", taskName, false)
 			jobAWithUpstream := job.NewWithUpstream(jobAToUpdate, []*job.Upstream{upstreamB})
 
@@ -1783,16 +1781,18 @@
 			}), emptyJobNames).Return(nil)
 
 			eventHandler.On("HandleEvent", mock.Anything).Times(2)
+			alertManager := new(AlertManager)
+			alertManager.On("SendJobEvent", mock.Anything).Return()
+			defer alertManager.AssertExpectations(t)
 
 			expected := []dto.UpsertResult{
 				{JobName: jobBToUpdate.Spec().Name(), Status: job.DeployStateSuccess},
 				{JobName: jobAToUpdate.Spec().Name(), Status: job.DeployStateSuccess},
 			}
-			jobService := service.NewJobService(jobRepo, upstreamRepo, downstreamRepo, pluginService, upstreamResolver, tenantDetailsGetter, eventHandler, log, jobDeploymentService, compiler.NewEngine(), nil, nil)
+			jobService := service.NewJobService(jobRepo, upstreamRepo, downstreamRepo, pluginService, upstreamResolver, tenantDetailsGetter, eventHandler, log, jobDeploymentService, compiler.NewEngine(), nil, nil, alertManager)
 			actual, err := jobService.Upsert(ctx, sampleTenant, specs)
 			assert.NoError(t, err)
 			assert.ElementsMatch(t, expected, actual)
->>>>>>> 405eb34d
 		})
 	})
 
@@ -2396,22 +2396,17 @@
 
 			logWriter.On("Write", mock.Anything, mock.Anything).Return(nil)
 			eventHandler.On("HandleEvent", mock.Anything).Times(3)
-
-			jobNamesToRemove := []string{existingJobC.GetName()}
-			var emptyStringArr []string
-<<<<<<< HEAD
-			jobDeploymentService.On("UploadJobs", ctx, sampleTenant, emptyStringArr, jobNamesToRemove).Return(nil)
-			jobDeploymentService.On("UploadJobs", ctx, sampleTenant, jobNamesToUpload, emptyStringArr).Return(nil)
 			alertManager := new(AlertManager)
 			alertManager.On("SendJobEvent", mock.Anything).Return()
 			defer alertManager.AssertExpectations(t)
-			jobService := service.NewJobService(jobRepo, upstreamRepo, downstreamRepo, pluginService, upstreamResolver, tenantDetailsGetter, eventHandler, log, jobDeploymentService, compiler.NewEngine(), nil, nil, alertManager)
-=======
+
+			jobNamesToRemove := []string{existingJobC.GetName()}
+			var emptyStringArr []string
 
 			jobDeploymentService.On("UploadJobs", ctx, sampleTenant, emptyStringArr, jobNamesToRemove).Return(nil).Once()
 			jobDeploymentService.On("UploadJobs", ctx, sampleTenant, mock.Anything, emptyStringArr).Return(nil).Once()
 
-			jobService := service.NewJobService(jobRepo, upstreamRepo, downstreamRepo, pluginService, upstreamResolver, tenantDetailsGetter, eventHandler, log, jobDeploymentService, compiler.NewEngine(), nil, nil)
+			jobService := service.NewJobService(jobRepo, upstreamRepo, downstreamRepo, pluginService, upstreamResolver, tenantDetailsGetter, eventHandler, log, jobDeploymentService, compiler.NewEngine(), nil, nil, alertManager)
 			err := jobService.ReplaceAll(ctx, sampleTenant, incomingSpecs, jobNamesWithInvalidSpec, logWriter)
 			assert.NoError(t, err)
 		})
@@ -2475,6 +2470,9 @@
 			jobRepo.On("SetDirty", ctx, sampleTenant, []job.Name{jobA.Spec().Name(), jobB.Spec().Name()}, false).Return(nil)
 
 			eventHandler.On("HandleEvent", mock.Anything).Times(2)
+			alertManager := new(AlertManager)
+			alertManager.On("SendJobEvent", mock.Anything).Return()
+			defer alertManager.AssertExpectations(t)
 
 			upstream := job.NewUpstreamResolved("job-B", "", resourceURNB, sampleTenant, "static", taskName, false)
 
@@ -2496,8 +2494,7 @@
 				return assert.ElementsMatch(t, elems, jobNamesToUpload)
 			}), jobNamesToRemove).Return(nil)
 
-			jobService := service.NewJobService(jobRepo, upstreamRepo, downstreamRepo, pluginService, upstreamResolver, tenantDetailsGetter, eventHandler, log, jobDeploymentService, compiler.NewEngine(), nil, nil)
->>>>>>> 405eb34d
+			jobService := service.NewJobService(jobRepo, upstreamRepo, downstreamRepo, pluginService, upstreamResolver, tenantDetailsGetter, eventHandler, log, jobDeploymentService, compiler.NewEngine(), nil, nil, alertManager)
 			err := jobService.ReplaceAll(ctx, sampleTenant, incomingSpecs, jobNamesWithInvalidSpec, logWriter)
 			assert.NoError(t, err)
 		})
@@ -4012,7 +4009,7 @@
 				jobRunInputCompiler := NewJobRunInputCompiler(t)
 				resourceExistenceChecker := NewResourceExistenceChecker(t)
 
-				jobService := service.NewJobService(jobRepo, nil, nil, nil, nil, tenantDetailsGetter, nil, log, nil, compiler.NewEngine(), jobRunInputCompiler, resourceExistenceChecker)
+				jobService := service.NewJobService(jobRepo, nil, nil, nil, nil, tenantDetailsGetter, nil, log, nil, compiler.NewEngine(), jobRunInputCompiler, resourceExistenceChecker, nil)
 
 				jobSpec1, err := job.NewSpecBuilder(1, "job1", "optimus@goto", jobSchedule, jobWindow, jobTask).Build()
 				assert.NoError(t, err)
@@ -4068,7 +4065,7 @@
 				jobRunInputCompiler := NewJobRunInputCompiler(t)
 				resourceExistenceChecker := NewResourceExistenceChecker(t)
 
-				jobService := service.NewJobService(jobRepo, nil, downstreamRepo, nil, nil, tenantDetailsGetter, nil, log, nil, compiler.NewEngine(), jobRunInputCompiler, resourceExistenceChecker)
+				jobService := service.NewJobService(jobRepo, nil, downstreamRepo, nil, nil, tenantDetailsGetter, nil, log, nil, compiler.NewEngine(), jobRunInputCompiler, resourceExistenceChecker, nil)
 
 				jobSpec1, err := job.NewSpecBuilder(1, "job1", "optimus@goto", jobSchedule, jobWindow, jobTask).Build()
 				assert.NoError(t, err)
@@ -4133,11 +4130,7 @@
 				jobRunInputCompiler := NewJobRunInputCompiler(t)
 				resourceExistenceChecker := NewResourceExistenceChecker(t)
 
-<<<<<<< HEAD
-				jobService := service.NewJobService(jobRepo, nil, nil, nil, nil, tenantDetailsGetter, nil, log, nil, compiler.NewEngine(), jobRunInputCompiler, resourceExistenceChecker, nil)
-=======
-				jobService := service.NewJobService(jobRepo, nil, downstreamRepo, nil, nil, tenantDetailsGetter, nil, log, nil, compiler.NewEngine(), jobRunInputCompiler, resourceExistenceChecker)
->>>>>>> 405eb34d
+				jobService := service.NewJobService(jobRepo, nil, downstreamRepo, nil, nil, tenantDetailsGetter, nil, log, nil, compiler.NewEngine(), jobRunInputCompiler, resourceExistenceChecker, nil)
 
 				jobSpec1, err := job.NewSpecBuilder(1, "job1", "optimus@goto", jobSchedule, jobWindow, jobTask).Build()
 				assert.NoError(t, err)
@@ -5358,6 +5351,10 @@
 	})
 
 	t.Run("BulkDeleteJobs", func(t *testing.T) {
+		alertManager := new(AlertManager)
+		alertManager.On("SendJobEvent", mock.Anything).Return()
+		defer alertManager.AssertExpectations(t)
+
 		t.Run("successfully deletes a job & its downstream", func(t *testing.T) {
 			jobRepo := new(JobRepository)
 			defer jobRepo.AssertExpectations(t)
@@ -5400,7 +5397,7 @@
 
 			jobDeploymentService.On("UploadJobs", ctx, sampleTenant, mock.Anything, []string{specB.Name().String(), specA.Name().String()}).Return(nil)
 
-			jobService := service.NewJobService(jobRepo, upstreamRepo, downstreamRepo, pluginService, upstreamResolver, tenantDetailsGetter, eventHandler, log, jobDeploymentService, compiler.NewEngine(), nil, nil)
+			jobService := service.NewJobService(jobRepo, upstreamRepo, downstreamRepo, pluginService, upstreamResolver, tenantDetailsGetter, eventHandler, log, jobDeploymentService, compiler.NewEngine(), nil, nil, alertManager)
 			deletionTracker, err := jobService.BulkDeleteJobs(ctx, project.Name(), []*dto.JobToDeleteRequest{
 				{
 					Namespace: sampleTenant.NamespaceName(),
@@ -5449,7 +5446,7 @@
 
 			jobRepo.On("GetByJobName", ctx, project.Name(), job.Name("job-A")).Return(nil, errors.New("error")).Once()
 
-			jobService := service.NewJobService(jobRepo, upstreamRepo, downstreamRepo, pluginService, upstreamResolver, tenantDetailsGetter, eventHandler, log, jobDeploymentService, compiler.NewEngine(), nil, nil)
+			jobService := service.NewJobService(jobRepo, upstreamRepo, downstreamRepo, pluginService, upstreamResolver, tenantDetailsGetter, eventHandler, log, jobDeploymentService, compiler.NewEngine(), nil, nil, nil)
 			deletionTracker, err := jobService.BulkDeleteJobs(ctx, project.Name(), []*dto.JobToDeleteRequest{
 				{
 					Namespace: sampleTenant.NamespaceName(),
@@ -5499,7 +5496,7 @@
 			downstreamRepo.On("GetDownstreamByJobName", ctx, project.Name(), specB.Name()).Return(nil, nil)
 			jobRepo.On("Delete", ctx, project.Name(), jobB.Spec().Name(), false).Return(errors.New("error deleting job-B"))
 
-			jobService := service.NewJobService(jobRepo, upstreamRepo, downstreamRepo, pluginService, upstreamResolver, tenantDetailsGetter, eventHandler, log, jobDeploymentService, compiler.NewEngine(), nil, nil)
+			jobService := service.NewJobService(jobRepo, upstreamRepo, downstreamRepo, pluginService, upstreamResolver, tenantDetailsGetter, eventHandler, log, jobDeploymentService, compiler.NewEngine(), nil, nil, nil)
 			deletionTracker, err := jobService.BulkDeleteJobs(ctx, project.Name(), []*dto.JobToDeleteRequest{
 				{
 					Namespace: sampleTenant.NamespaceName(),
@@ -5565,7 +5562,7 @@
 			downstreamRepo.On("GetDownstreamByJobName", ctx, project.Name(), specB.Name()).Return(downstreamB, nil)
 			downstreamRepo.On("GetDownstreamByJobName", ctx, project.Name(), specC.Name()).Return(nil, nil)
 
-			jobService := service.NewJobService(jobRepo, upstreamRepo, downstreamRepo, pluginService, upstreamResolver, tenantDetailsGetter, eventHandler, log, jobDeploymentService, compiler.NewEngine(), nil, nil)
+			jobService := service.NewJobService(jobRepo, upstreamRepo, downstreamRepo, pluginService, upstreamResolver, tenantDetailsGetter, eventHandler, log, jobDeploymentService, compiler.NewEngine(), nil, nil, nil)
 			deletionTracker, err := jobService.BulkDeleteJobs(ctx, project.Name(), []*dto.JobToDeleteRequest{
 				{
 					Namespace: sampleTenant.NamespaceName(),
