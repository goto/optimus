package service

import (
	"context"
	"fmt"
	"reflect"
	"strings"

	"github.com/goto/salt/log"
	"github.com/kushsharma/parallel"

	"github.com/goto/optimus/core/event"
	"github.com/goto/optimus/core/event/moderator"
	"github.com/goto/optimus/core/job"
	"github.com/goto/optimus/core/job/service/filter"
	"github.com/goto/optimus/core/tenant"
	"github.com/goto/optimus/internal/errors"
	"github.com/goto/optimus/internal/lib/tree"
	"github.com/goto/optimus/internal/telemetry"
	"github.com/goto/optimus/internal/writer"
	"github.com/goto/optimus/sdk/plugin"
)

const (
	ConcurrentTicketPerSec = 50
	ConcurrentLimit        = 100
)

type JobService struct {
	repo JobRepository

	pluginService    PluginService
	upstreamResolver UpstreamResolver
	eventHandler     EventHandler

	tenantDetailsGetter TenantDetailsGetter

	logger log.Logger
}

func NewJobService(repo JobRepository, pluginService PluginService, upstreamResolver UpstreamResolver, tenantDetailsGetter TenantDetailsGetter, eventHandler EventHandler, logger log.Logger) *JobService {
	return &JobService{
		repo:                repo,
		pluginService:       pluginService,
		upstreamResolver:    upstreamResolver,
		eventHandler:        eventHandler,
		tenantDetailsGetter: tenantDetailsGetter,
		logger:              logger,
	}
}

type PluginService interface {
	Info(context.Context, job.TaskName) (*plugin.Info, error)
	GenerateDestination(context.Context, *tenant.WithDetails, job.Task) (job.ResourceURN, error)
	GenerateUpstreams(ctx context.Context, jobTenant *tenant.WithDetails, spec *job.Spec, dryRun bool) ([]job.ResourceURN, error)
}

type TenantDetailsGetter interface {
	GetDetails(ctx context.Context, jobTenant tenant.Tenant) (*tenant.WithDetails, error)
}

type JobRepository interface {
	// TODO: remove `savedJobs` since the method's main purpose is to add, not to get
	Add(context.Context, []*job.Job) (addedJobs []*job.Job, err error)
	Update(context.Context, []*job.Job) (updatedJobs []*job.Job, err error)
	Delete(ctx context.Context, projectName tenant.ProjectName, jobName job.Name, cleanHistory bool) error

	GetByJobName(ctx context.Context, projectName tenant.ProjectName, jobName job.Name) (*job.Job, error)
	GetAllByResourceDestination(ctx context.Context, resourceDestination job.ResourceURN) ([]*job.Job, error)
	GetAllByTenant(ctx context.Context, jobTenant tenant.Tenant) ([]*job.Job, error)
	GetAllByProjectName(ctx context.Context, projectName tenant.ProjectName) ([]*job.Job, error)

	ResolveUpstreams(context.Context, tenant.ProjectName, []job.Name) (map[job.Name][]*job.Upstream, error)
	ReplaceUpstreams(context.Context, []*job.WithUpstream) error
	GetUpstreams(ctx context.Context, projectName tenant.ProjectName, jobName job.Name) ([]*job.Upstream, error)

	GetDownstreamByDestination(ctx context.Context, projectName tenant.ProjectName, destination job.ResourceURN) ([]*job.Downstream, error)
	GetDownstreamByJobName(ctx context.Context, projectName tenant.ProjectName, jobName job.Name) ([]*job.Downstream, error)
}

type EventHandler interface {
	HandleEvent(moderator.Event)
}

type UpstreamResolver interface {
	BulkResolve(ctx context.Context, projectName tenant.ProjectName, jobs []*job.Job, logWriter writer.LogWriter) (jobWithUpstreams []*job.WithUpstream, err error)
	Resolve(ctx context.Context, subjectJob *job.Job, logWriter writer.LogWriter) ([]*job.Upstream, error)
}

func (j *JobService) Add(ctx context.Context, jobTenant tenant.Tenant, specs []*job.Spec) error {
	logWriter := writer.NewLogWriter(j.logger)
	me := errors.NewMultiError("add specs errors")

	tenantWithDetails, err := j.tenantDetailsGetter.GetDetails(ctx, jobTenant)
	if err != nil {
		return err
	}

	jobs, err := j.generateJobs(ctx, tenantWithDetails, specs, logWriter)
	me.Append(err)

	addedJobs, err := j.repo.Add(ctx, jobs)
	me.Append(err)

	jobsWithUpstreams, err := j.upstreamResolver.BulkResolve(ctx, jobTenant.ProjectName(), addedJobs, logWriter)
	me.Append(err)

	err = j.repo.ReplaceUpstreams(ctx, jobsWithUpstreams)
	me.Append(err)

	for _, job := range addedJobs {
		j.raiseCreateEvent(job)
	}

	return me.ToErr()
}

func (j *JobService) Update(ctx context.Context, jobTenant tenant.Tenant, specs []*job.Spec) error {
	logWriter := writer.NewLogWriter(j.logger)
	me := errors.NewMultiError("update specs errors")

	tenantWithDetails, err := j.tenantDetailsGetter.GetDetails(ctx, jobTenant)
	if err != nil {
		return err
	}

	jobs, err := j.generateJobs(ctx, tenantWithDetails, specs, logWriter)
	me.Append(err)

	updatedJobs, err := j.repo.Update(ctx, jobs)
	me.Append(err)

	jobsWithUpstreams, err := j.upstreamResolver.BulkResolve(ctx, jobTenant.ProjectName(), updatedJobs, logWriter)
	me.Append(err)

	err = j.repo.ReplaceUpstreams(ctx, jobsWithUpstreams)
	me.Append(err)

	for _, job := range updatedJobs {
		j.raiseUpdateEvent(job)
	}

	return me.ToErr()
}

func (j *JobService) Delete(ctx context.Context, jobTenant tenant.Tenant, jobName job.Name, cleanFlag, forceFlag bool) (affectedDownstream []job.FullName, err error) {
	downstreamList, err := j.repo.GetDownstreamByJobName(ctx, jobTenant.ProjectName(), jobName)
	if err != nil {
		return nil, err
	}

	downstreamFullNames := job.DownstreamList(downstreamList).GetDownstreamFullNames()

	if len(downstreamList) > 0 && !forceFlag {
		errorMsg := fmt.Sprintf("%s depends on this job. consider do force delete to proceed.", downstreamFullNames)
		return nil, errors.NewError(errors.ErrFailedPrecond, job.EntityJob, errorMsg)
	}

	if err := j.repo.Delete(ctx, jobTenant.ProjectName(), jobName, cleanFlag); err != nil {
		return downstreamFullNames, err
	}

	j.raiseDeleteEvent(jobTenant, jobName)

	return downstreamFullNames, nil
}

func (j *JobService) Get(ctx context.Context, jobTenant tenant.Tenant, jobName job.Name) (*job.Job, error) {
	jobs, err := j.GetByFilter(ctx,
		filter.WithString(filter.ProjectName, jobTenant.ProjectName().String()),
		filter.WithString(filter.JobName, jobName.String()),
	)
	if err != nil {
		return nil, err
	}
	if len(jobs) == 0 {
		return nil, errors.NotFound(job.EntityJob, fmt.Sprintf("job %s is not found", jobName))
	}
	return jobs[0], nil
}

func (j *JobService) GetTaskInfo(ctx context.Context, task job.Task) (*plugin.Info, error) {
	return j.pluginService.Info(ctx, task.Name())
}

func (j *JobService) GetByFilter(ctx context.Context, filters ...filter.FilterOpt) ([]*job.Job, error) {
	f := filter.NewFilter(filters...)

	// when resource destination exist, filter by destination
	if f.Contains(filter.ResourceDestination) {
		resourceDestination := job.ResourceURN(f.GetStringValue(filter.ResourceDestination))
		return j.repo.GetAllByResourceDestination(ctx, resourceDestination)
	}

	// when project name and job names exist, filter by project and job names
	if f.Contains(filter.ProjectName, filter.JobNames) {
		me := errors.NewMultiError("get all job specs errors")

		projectName, _ := tenant.ProjectNameFrom(f.GetStringValue(filter.ProjectName))
		jobNames := f.GetStringArrayValue(filter.JobNames)

		var jobs []*job.Job
		for _, jobNameStr := range jobNames {
			jobName, _ := job.NameFrom(jobNameStr)
			fetchedJob, err := j.repo.GetByJobName(ctx, projectName, jobName)
			if err != nil {
				if !errors.IsErrorType(err, errors.ErrNotFound) {
					me.Append(err)
				}
				continue
			}
			jobs = append(jobs, fetchedJob)
		}
		return jobs, me.ToErr()
	}

	// when project name and job name exist, filter by project name and job name
	if f.Contains(filter.ProjectName, filter.JobName) {
		projectName, _ := tenant.ProjectNameFrom(f.GetStringValue(filter.ProjectName))
		jobName, _ := job.NameFrom(f.GetStringValue(filter.JobName))
		fetchedJob, err := j.repo.GetByJobName(ctx, projectName, jobName)
		if err != nil {
			if errors.IsErrorType(err, errors.ErrNotFound) {
				return []*job.Job{}, nil
			}
			return nil, err
		}
		return []*job.Job{fetchedJob}, nil
	}

	// when project name and namespace names exist, filter by tenant
	if f.Contains(filter.ProjectName, filter.NamespaceNames) {
		var jobs []*job.Job
		namespaceNames := f.GetStringArrayValue(filter.NamespaceNames)
		for _, namespaceName := range namespaceNames {
			jobTenant, err := tenant.NewTenant(f.GetStringValue(filter.ProjectName), namespaceName)
			if err != nil {
				return nil, err
			}
			tenantJobs, err := j.repo.GetAllByTenant(ctx, jobTenant)
			if err != nil {
				return nil, err
			}
			jobs = append(jobs, tenantJobs...)
		}
		return jobs, nil
	}

	// when project name and namespace name exist, filter by tenant
	if f.Contains(filter.ProjectName, filter.NamespaceName) {
		jobTenant, err := tenant.NewTenant(f.GetStringValue(filter.ProjectName), f.GetStringValue(filter.NamespaceName))
		if err != nil {
			return nil, err
		}
		return j.repo.GetAllByTenant(ctx, jobTenant)
	}

	// when project name exist, filter by project name
	if f.Contains(filter.ProjectName) {
		projectName, _ := tenant.ProjectNameFrom(f.GetStringValue(filter.ProjectName))
		return j.repo.GetAllByProjectName(ctx, projectName)
	}

	return nil, fmt.Errorf("no filter matched")
}

func (j *JobService) ReplaceAll(ctx context.Context, jobTenant tenant.Tenant, specs []*job.Spec, jobNamesWithInvalidSpec []job.Name, logWriter writer.LogWriter) error {
	me := errors.NewMultiError("replace all specs errors")

	existingJobs, err := j.repo.GetAllByTenant(ctx, jobTenant)
	me.Append(err)

	toAdd, toUpdate, toDelete, _, err := j.differentiateSpecs(existingJobs, jobTenant, specs, jobNamesWithInvalidSpec)
	logWriter.Write(writer.LogLevelInfo, fmt.Sprintf("[%s] found %d new, %d modified, and %d deleted job specs", jobTenant.NamespaceName().String(), len(toAdd), len(toUpdate), len(toDelete)))
	me.Append(err)

	tenantWithDetails, err := j.tenantDetailsGetter.GetDetails(ctx, jobTenant)
	if err != nil {
		me.Append(err)
		return me.ToErr()
	}

	addedJobs, err := j.bulkAdd(ctx, tenantWithDetails, toAdd, logWriter)
	me.Append(err)

	updatedJobs, err := j.bulkUpdate(ctx, tenantWithDetails, toUpdate, logWriter)
	me.Append(err)

	err = j.bulkDelete(ctx, jobTenant, toDelete, logWriter)
	me.Append(err)

	err = j.resolveAndSaveUpstreams(ctx, jobTenant, logWriter, addedJobs, updatedJobs)
	me.Append(err)

	return me.ToErr()
}

func (j *JobService) Refresh(ctx context.Context, projectName tenant.ProjectName, namespaceNames, jobNames []string, logWriter writer.LogWriter) (err error) {
	projectFilter := filter.WithString(filter.ProjectName, projectName.String())
	namespacesFilter := filter.WithStringArray(filter.NamespaceNames, namespaceNames)
	jobNamesFilter := filter.WithStringArray(filter.JobNames, jobNames)

	allJobs, err := j.GetByFilter(ctx, projectFilter, namespacesFilter, jobNamesFilter)
	if err != nil {
		return err
	}

	me := errors.NewMultiError("refresh all specs errors")
	namespaceAndJobsMap := job.Jobs(allJobs).GetNamespaceNameAndJobsMap()
	for namespaceName, jobs := range namespaceAndJobsMap {
		jobTenant, err := tenant.NewTenant(projectName.String(), namespaceName.String())
		if err != nil {
			me.Append(err)
			continue
		}

		tenantWithDetails, err := j.tenantDetailsGetter.GetDetails(ctx, jobTenant)
		if err != nil {
			me.Append(err)
			continue
		}

		specs := job.Jobs(jobs).GetSpecs()
		updatedJobs, err := j.bulkUpdate(ctx, tenantWithDetails, specs, logWriter)
		me.Append(err)

		j.logger.Debug("resolving upstreams for %d jobs of project [%s] namespace [%s]", len(updatedJobs), projectName, namespaceName)
		jobsWithUpstreams, err := j.upstreamResolver.BulkResolve(ctx, projectName, updatedJobs, logWriter)
		me.Append(err)

		j.logger.Debug("replacing upstreams for %d jobs of project [%s] namespace [%s]", len(jobsWithUpstreams), projectName, namespaceName)
		err = j.repo.ReplaceUpstreams(ctx, jobsWithUpstreams)
		me.Append(err)
	}

	return me.ToErr()
}

func (j *JobService) Validate(ctx context.Context, jobTenant tenant.Tenant, jobSpecs []*job.Spec, jobNamesWithInvalidSpec []job.Name, logWriter writer.LogWriter) error {
	me := errors.NewMultiError("validate specs errors")

	tenantWithDetails, err := j.tenantDetailsGetter.GetDetails(ctx, jobTenant)
	if err != nil {
		return err
	}

	existingJobs, err := j.repo.GetAllByTenant(ctx, jobTenant)
	me.Append(err)

	toAdd, toUpdate, toDelete, unmodifiedSpecs, err := j.differentiateSpecs(existingJobs, jobTenant, jobSpecs, jobNamesWithInvalidSpec)
	logWriter.Write(writer.LogLevelInfo, fmt.Sprintf("[%s] found %d new, %d modified, and %d deleted job specs", jobTenant.NamespaceName().String(), len(toAdd), len(toUpdate), len(toDelete)))
	me.Append(err)

	incomingJobs, err := j.generateJobs(ctx, tenantWithDetails, append(toAdd, toUpdate...), logWriter)
	me.Append(err)

	err = j.validateDeleteJobs(ctx, jobTenant, toDelete, logWriter)
	me.Append(err)

	if len(me.Errors) > 0 {
		return me.ToErr()
	}

	// NOTE: only check cyclic deps across internal upstreams (sources), need further discussion to check cyclic deps for external upstream
	// assumption, all job specs from input are also the job within same project
	jobsToValidateMap := getAllJobsToValidateMap(incomingJobs, existingJobs, unmodifiedSpecs)
	identifierToJobsMap := getIdentifierToJobsMap(jobsToValidateMap)
	for _, jobEntity := range jobsToValidateMap {
		if _, err := j.validateCyclic(jobEntity.Job().Spec().Name(), jobsToValidateMap, identifierToJobsMap); err != nil {
			me.Append(err)
			break
		}
	}

	if len(me.Errors) > 0 {
		return me
	}

	return nil
}

func (j *JobService) validateDeleteJobs(ctx context.Context, jobTenant tenant.Tenant, toDelete []*job.Spec, logWriter writer.LogWriter) error {
	me := errors.NewMultiError("delete job specs check errors")
	for _, jobToDelete := range toDelete {
		downstreamList, err := j.repo.GetDownstreamByJobName(ctx, jobTenant.ProjectName(), jobToDelete.Name())
		if err != nil {
			logWriter.Write(writer.LogLevelError, fmt.Sprintf("[%s] pre-delete check for job %s failed: %s", jobTenant.NamespaceName().String(), jobToDelete.Name().String(), err.Error()))
			me.Append(err)
			continue
		}

		if len(downstreamList) > 0 {
			downstreamFullNames := job.DownstreamList(downstreamList).GetDownstreamFullNames()
			errorMsg := fmt.Sprintf("deletion of job %s will fail. job is being used by %s", jobToDelete.Name().String(), downstreamFullNames.String())
			logWriter.Write(writer.LogLevelError, fmt.Sprintf("[%s] %s", jobTenant.NamespaceName().String(), errorMsg))
			me.Append(errors.NewError(errors.ErrFailedPrecond, job.EntityJob, errorMsg))
			continue
		}
	}
	return errors.MultiToError(me)
}

func getAllJobsToValidateMap(incomingJobs, existingJobs []*job.Job, unmodifiedSpecs []*job.Spec) map[job.Name]*job.WithUpstream {
	me := errors.NewMultiError("validate specs errors")

	existingJobMap := job.Jobs(existingJobs).GetNameAndJobMap()
	var unmodifiedJobs []*job.Job
	for _, unmodifiedSpec := range unmodifiedSpecs {
		if unmodifiedJob, ok := existingJobMap[unmodifiedSpec.Name()]; ok {
			unmodifiedJobs = append(unmodifiedJobs, unmodifiedJob)
			continue
		}
		errorsMsg := fmt.Sprintf("unable to validate existing job %s", unmodifiedSpec.Name().String())
		me.Append(errors.NewError(errors.ErrInternalError, job.EntityJob, errorsMsg))
	}

	jobsToValidateMap := make(map[job.Name]*job.WithUpstream)
	for _, jobToValidate := range append(incomingJobs, unmodifiedJobs...) {
		jobWithUpstream, err := jobToValidate.GetJobWithUnresolvedUpstream()
		if err != nil {
			me.Append(err)
			continue
		}
		jobsToValidateMap[jobToValidate.Spec().Name()] = jobWithUpstream
	}
	return jobsToValidateMap
}

func getIdentifierToJobsMap(jobsToValidateMap map[job.Name]*job.WithUpstream) map[string][]*job.WithUpstream {
	identifierToJobsMap := make(map[string][]*job.WithUpstream)
	for _, jobEntity := range jobsToValidateMap {
		jobIdentifiers := []string{jobEntity.Job().FullName()}
		if jobDestination := jobEntity.Job().Destination().String(); jobDestination != "" {
			jobIdentifiers = append(jobIdentifiers, jobDestination)
		}
		for _, jobIdentifier := range jobIdentifiers {
			if _, ok := identifierToJobsMap[jobIdentifier]; !ok {
				identifierToJobsMap[jobIdentifier] = []*job.WithUpstream{}
			}
			identifierToJobsMap[jobIdentifier] = append(identifierToJobsMap[jobIdentifier], jobEntity)
		}
	}
	return identifierToJobsMap
}

func (j *JobService) resolveAndSaveUpstreams(ctx context.Context, jobTenant tenant.Tenant, logWriter writer.LogWriter, jobsToResolve ...[]*job.Job) error {
	var allJobsToResolve []*job.Job
	for _, group := range jobsToResolve {
		allJobsToResolve = append(allJobsToResolve, group...)
	}
	if len(allJobsToResolve) == 0 {
		return nil
	}

	me := errors.NewMultiError("resolve and save upstream errors")

	j.logger.Debug("resolving upstreams for %d jobs of project [%s] namespace [%s]", len(allJobsToResolve), jobTenant.ProjectName(), jobTenant.NamespaceName())
	jobsWithUpstreams, err := j.upstreamResolver.BulkResolve(ctx, jobTenant.ProjectName(), allJobsToResolve, logWriter)
	me.Append(err)

	j.logger.Debug("replacing upstreams for %d jobs of project [%s] namespace [%s]", len(jobsWithUpstreams), jobTenant.ProjectName(), jobTenant.NamespaceName())
	err = j.repo.ReplaceUpstreams(ctx, jobsWithUpstreams)
	me.Append(err)

	return me.ToErr()
}

func (j *JobService) bulkAdd(ctx context.Context, tenantWithDetails *tenant.WithDetails, specsToAdd []*job.Spec, logWriter writer.LogWriter) ([]*job.Job, error) {
	j.logger.Debug("adding %d jobs to project [%s] namespace [%s]", len(specsToAdd), tenantWithDetails.Project().Name(), tenantWithDetails.Namespace().Name())
	me := errors.NewMultiError("bulk add specs errors")

	jobsToAdd, err := j.generateJobs(ctx, tenantWithDetails, specsToAdd, logWriter)
	me.Append(err)

	if len(jobsToAdd) == 0 {
		return nil, me.ToErr()
	}

	// TODO: consider do add inside parallel
	addedJobs, err := j.repo.Add(ctx, jobsToAdd)
	if err != nil {
		logWriter.Write(writer.LogLevelError, fmt.Sprintf("[%s] add jobs failure found: %s", tenantWithDetails.Namespace().Name().String(), err.Error()))
		me.Append(err)
	}

	if len(addedJobs) > 0 {
		logWriter.Write(writer.LogLevelDebug, fmt.Sprintf("[%s] successfully added %d jobs", tenantWithDetails.Namespace().Name().String(), len(addedJobs)))
		for _, job := range addedJobs {
			j.raiseCreateEvent(job)
		}
	}

	return addedJobs, me.ToErr()
}

func (j *JobService) bulkUpdate(ctx context.Context, tenantWithDetails *tenant.WithDetails, specsToUpdate []*job.Spec, logWriter writer.LogWriter) ([]*job.Job, error) {
	j.logger.Debug("updating %d jobs of project [%s] namespace [%s]", len(specsToUpdate), tenantWithDetails.Project().Name(), tenantWithDetails.Namespace().Name())
	me := errors.NewMultiError("bulk update specs errors")

	jobsToUpdate, err := j.generateJobs(ctx, tenantWithDetails, specsToUpdate, logWriter)
	me.Append(err)

	if len(jobsToUpdate) == 0 {
		return nil, me.ToErr()
	}

	updatedJobs, err := j.repo.Update(ctx, jobsToUpdate)
	if err != nil {
		logWriter.Write(writer.LogLevelError, fmt.Sprintf("[%s] update jobs failure found: %s", tenantWithDetails.Namespace().Name().String(), err.Error()))
		me.Append(err)
	}

	if len(updatedJobs) > 0 {
		logWriter.Write(writer.LogLevelDebug, fmt.Sprintf("[%s] successfully updated %d jobs", tenantWithDetails.Namespace().Name().String(), len(updatedJobs)))
		for _, job := range updatedJobs {
			j.raiseUpdateEvent(job)
		}
	}

	return updatedJobs, me.ToErr()
}

func (j *JobService) bulkDelete(ctx context.Context, jobTenant tenant.Tenant, toDelete []*job.Spec, logWriter writer.LogWriter) error {
	j.logger.Debug("deleting %d jobs of project [%s] namespace [%s]", len(toDelete), jobTenant.ProjectName(), jobTenant.NamespaceName())
	me := errors.NewMultiError("bulk delete specs errors")
	deletedJob := 0
	for _, spec := range toDelete {
		// TODO: reuse Delete method and pass forceFlag as false
		downstreamList, err := j.repo.GetDownstreamByJobName(ctx, jobTenant.ProjectName(), spec.Name())
		if err != nil {
			logWriter.Write(writer.LogLevelError, fmt.Sprintf("[%s] pre-delete check for job %s failed: %s", jobTenant.NamespaceName().String(), spec.Name().String(), err.Error()))
			me.Append(err)
			continue
		}

		if len(downstreamList) > 0 {
			downstreamFullNames := job.DownstreamList(downstreamList).GetDownstreamFullNames()
			errorMsg := fmt.Sprintf("deleting job %s failed. job is being used by %s", spec.Name().String(), downstreamFullNames.String())
			logWriter.Write(writer.LogLevelError, fmt.Sprintf("[%s] %s", jobTenant.NamespaceName().String(), errorMsg))
			me.Append(errors.NewError(errors.ErrFailedPrecond, job.EntityJob, errorMsg))
			continue
		}

		logWriter.Write(writer.LogLevelDebug, fmt.Sprintf("[%s] deleting job %s", jobTenant.NamespaceName().String(), spec.Name().String()))

		if err = j.repo.Delete(ctx, jobTenant.ProjectName(), spec.Name(), false); err != nil {
			logWriter.Write(writer.LogLevelError, fmt.Sprintf("[%s] deleting job %s failed: %s", jobTenant.NamespaceName().String(), spec.Name().String(), err.Error()))
			me.Append(err)
		} else {
			j.raiseDeleteEvent(jobTenant, spec.Name())
			deletedJob++
		}
	}
	if deletedJob > 0 {
		logWriter.Write(writer.LogLevelDebug, fmt.Sprintf("[%s] successfully deleted %d jobs", jobTenant.NamespaceName().String(), deletedJob))
	}
	return me.ToErr()
}

func (JobService) differentiateSpecs(existingJobs []*job.Job, jobTenant tenant.Tenant, specs []*job.Spec, jobNamesWithInvalidSpec []job.Name) (added, modified, deleted, unmodified []*job.Spec, err error) {
	me := errors.NewMultiError("differentiate specs errors")

	var addedSpecs, modifiedSpecs, unmodifiedSpecs, deletedSpecs []*job.Spec

	existingSpecsMap := job.Jobs(existingJobs).GetNameAndSpecMap()
	for _, jobNameToSkip := range jobNamesWithInvalidSpec {
		delete(existingSpecsMap, jobNameToSkip)
	}

	for _, incomingSpec := range specs {
		if spec, ok := existingSpecsMap[incomingSpec.Name()]; !ok {
			addedSpecs = append(addedSpecs, incomingSpec)
		} else if !reflect.DeepEqual(spec, incomingSpec) {
			modifiedSpecs = append(modifiedSpecs, incomingSpec)
		} else {
			unmodifiedSpecs = append(unmodifiedSpecs, incomingSpec)
		}
	}
	telemetry.NewCounter("total_jobs_modified", map[string]string{
		"project":   jobTenant.ProjectName().String(),
		"namespace": jobTenant.NamespaceName().String(),
	}).Add(float64(len(modifiedSpecs)))

	incomingSpecsMap := job.Specs(specs).ToNameAndSpecMap()
	for existingJobName, existingJobSpec := range existingSpecsMap {
		if _, ok := incomingSpecsMap[existingJobName]; !ok {
			deletedSpecs = append(deletedSpecs, existingJobSpec)
		}
	}
<<<<<<< HEAD
	return addedSpecs, modifiedSpecs, deletedSpecs, me.ToErr()
=======
	return addedSpecs, modifiedSpecs, deletedSpecs, unmodifiedSpecs, errors.MultiToError(me)
>>>>>>> c58ea080
}

func (j *JobService) generateJobs(ctx context.Context, tenantWithDetails *tenant.WithDetails, specs []*job.Spec, logWriter writer.LogWriter) ([]*job.Job, error) {
	me := errors.NewMultiError("bulk generate jobs errors")

	runner := parallel.NewRunner(parallel.WithTicket(ConcurrentTicketPerSec), parallel.WithLimit(ConcurrentLimit))
	for _, spec := range specs {
		runner.Add(func(currentSpec *job.Spec, lw writer.LogWriter) func() (interface{}, error) {
			return func() (interface{}, error) {
				generatedJob, err := j.generateJob(ctx, tenantWithDetails, currentSpec)
				if err != nil {
					lw.Write(writer.LogLevelError, fmt.Sprintf("[%s] unable to generate job %s: %s", tenantWithDetails.Namespace().Name().String(), currentSpec.Name().String(), err.Error()))
					return nil, err
				}
				lw.Write(writer.LogLevelDebug, fmt.Sprintf("[%s] processing job %s", tenantWithDetails.Namespace().Name().String(), currentSpec.Name().String()))
				return generatedJob, nil
			}
		}(spec, logWriter))
	}

	var generatedJobs []*job.Job
	for _, result := range runner.Run() {
		if result.Err != nil {
			me.Append(result.Err)
		} else {
			specVal := result.Val.(*job.Job)
			generatedJobs = append(generatedJobs, specVal)
		}
	}
	return generatedJobs, me.ToErr()
}

func (j *JobService) generateJob(ctx context.Context, tenantWithDetails *tenant.WithDetails, spec *job.Spec) (*job.Job, error) {
	destination, err := j.pluginService.GenerateDestination(ctx, tenantWithDetails, spec.Task())
	if err != nil && !errors.Is(err, ErrUpstreamModNotFound) {
		errorMsg := fmt.Sprintf("unable to add %s: %s", spec.Name().String(), err.Error())
		return nil, errors.NewError(errors.ErrInternalError, job.EntityJob, errorMsg)
	}

	sources, err := j.pluginService.GenerateUpstreams(ctx, tenantWithDetails, spec, true)
	if err != nil && !errors.Is(err, ErrUpstreamModNotFound) {
		errorMsg := fmt.Sprintf("unable to add %s: %s", spec.Name().String(), err.Error())
		return nil, errors.NewError(errors.ErrInternalError, job.EntityJob, errorMsg)
	}

	return job.NewJob(tenantWithDetails.ToTenant(), spec, destination, sources), nil
}

func (j *JobService) validateCyclic(rootName job.Name, jobMap map[job.Name]*job.WithUpstream, identifierToJobMap map[string][]*job.WithUpstream) ([]string, error) {
	dagTree := j.buildDAGTree(rootName, jobMap, identifierToJobMap)
	return dagTree.ValidateCyclic()
}

func (*JobService) buildDAGTree(rootName job.Name, jobMap map[job.Name]*job.WithUpstream, identifierToJobMap map[string][]*job.WithUpstream) *tree.MultiRootTree {
	rootJob := jobMap[rootName]

	dagTree := tree.NewMultiRootTree()
	dagTree.AddNode(tree.NewTreeNode(rootJob))

	for _, childJob := range jobMap {
		childNode := findOrCreateDAGNode(dagTree, childJob)
		for _, upstream := range childJob.Upstreams() {
			identifier := upstream.Resource().String()
			if _, ok := identifierToJobMap[identifier]; !ok {
				identifier = upstream.FullName()
				if _, ok := identifierToJobMap[identifier]; !ok {
					// resource maybe from external optimus or outside project,
					// as of now, we're not providing the capability to build tree from external optimus or outside project. skip
					continue
				}
			}

			parents := identifierToJobMap[identifier]
			for _, parentJob := range parents {
				parentNode := findOrCreateDAGNode(dagTree, parentJob)
				parentNode.AddDependent(childNode)
				dagTree.AddNode(parentNode)
			}
		}

		if len(childJob.Upstreams()) == 0 {
			dagTree.MarkRoot(childNode)
		}
	}

	return dagTree
}

// sources: https://github.com/goto/optimus/blob/a6dafbc1fbeb8e1f1eb8d4a6e9582ada4a7f639e/job/replay.go#L101
func findOrCreateDAGNode(dagTree *tree.MultiRootTree, dag tree.TreeData) *tree.TreeNode {
	node, ok := dagTree.GetNodeByName(dag.GetName())
	if !ok {
		node = tree.NewTreeNode(dag)
		dagTree.AddNode(node)
	}
	return node
}

func (j *JobService) GetJobBasicInfo(ctx context.Context, jobTenant tenant.Tenant, jobName job.Name, spec *job.Spec) (*job.Job, writer.BufferedLogger) {
	var subjectJob *job.Job
	var logger writer.BufferedLogger
	var err error
	if spec != nil {
		tenantWithDetails, err := j.tenantDetailsGetter.GetDetails(ctx, jobTenant)
		if err != nil {
			logger.Write(writer.LogLevelError, fmt.Sprintf("unable to get tenant detail, err: %v", err))
			return nil, logger
		}
		subjectJob, err = j.generateJob(ctx, tenantWithDetails, spec)
		if err != nil {
			logger.Write(writer.LogLevelError, fmt.Sprintf("unable to generate job, err: %v", err))
			return nil, logger
		}
	} else {
		subjectJob, err = j.Get(ctx, jobTenant, jobName)
		if err != nil {
			logger.Write(writer.LogLevelError, fmt.Sprintf("unable to get job, err: %v", err))
			return nil, logger
		}
	}

	if len(subjectJob.Sources()) == 0 {
		logger.Write(writer.LogLevelInfo, "no job sources detected")
	}

	if subjectJob.Spec().Schedule().CatchUp() {
		logger.Write(writer.LogLevelWarning, "catchup is enabled")
	}

	if dupDestJobNames, err := j.getJobNamesWithSameDestination(ctx, subjectJob); err != nil {
		logger.Write(writer.LogLevelError, "could not perform duplicate job destination check, err: "+err.Error())
	} else if dupDestJobNames != "" {
		logger.Write(writer.LogLevelWarning, "job already exists with same Destination: "+subjectJob.Destination().String()+" existing jobNames: "+dupDestJobNames)
	}
	return subjectJob, logger
}

func (j *JobService) getJobNamesWithSameDestination(ctx context.Context, subjectJob *job.Job) (string, error) {
	sameDestinationJobs, err := j.repo.GetAllByResourceDestination(ctx, subjectJob.Destination())
	if err != nil {
		return "", err
	}
	var jobNames []string
	for _, sameDestinationJob := range sameDestinationJobs {
		if sameDestinationJob.FullName() == subjectJob.FullName() {
			continue
		}
		jobNames = append(jobNames, sameDestinationJob.GetName())
	}
	return strings.Join(jobNames, ", "), nil
}

func (j *JobService) GetUpstreamsToInspect(ctx context.Context, subjectJob *job.Job, localJob bool) ([]*job.Upstream, error) {
	logWriter := writer.NewLogWriter(j.logger)
	if localJob {
		return j.upstreamResolver.Resolve(ctx, subjectJob, logWriter)
	}
	return j.repo.GetUpstreams(ctx, subjectJob.ProjectName(), subjectJob.Spec().Name())
}

func (j *JobService) GetDownstream(ctx context.Context, subjectJob *job.Job, localJob bool) ([]*job.Downstream, error) {
	if localJob {
		return j.repo.GetDownstreamByDestination(ctx, subjectJob.ProjectName(), subjectJob.Destination())
	}
	return j.repo.GetDownstreamByJobName(ctx, subjectJob.ProjectName(), subjectJob.Spec().Name())
}

func (j *JobService) raiseCreateEvent(job *job.Job) {
	jobEvent, err := event.NewJobCreatedEvent(job)
	if err != nil {
		j.logger.Error("error creating event for job create: %s", err)
		return
	}
	j.eventHandler.HandleEvent(jobEvent)
}

func (j *JobService) raiseUpdateEvent(job *job.Job) {
	jobEvent, err := event.NewJobUpdateEvent(job)
	if err != nil {
		j.logger.Error("error creating event for job update: %s", err)
		return
	}
	j.eventHandler.HandleEvent(jobEvent)
}

func (j *JobService) raiseDeleteEvent(tnnt tenant.Tenant, jobName job.Name) {
	jobEvent, err := event.NewJobDeleteEvent(tnnt, jobName)
	if err != nil {
		j.logger.Error("error creating event for job delete: %s", err)
		return
	}
	j.eventHandler.HandleEvent(jobEvent)
}<|MERGE_RESOLUTION|>--- conflicted
+++ resolved
@@ -557,7 +557,7 @@
 	return me.ToErr()
 }
 
-func (JobService) differentiateSpecs(existingJobs []*job.Job, jobTenant tenant.Tenant, specs []*job.Spec, jobNamesWithInvalidSpec []job.Name) (added, modified, deleted, unmodified []*job.Spec, err error) {
+func (*JobService) differentiateSpecs(existingJobs []*job.Job, jobTenant tenant.Tenant, specs []*job.Spec, jobNamesWithInvalidSpec []job.Name) (added, modified, deleted, unmodified []*job.Spec, err error) {
 	me := errors.NewMultiError("differentiate specs errors")
 
 	var addedSpecs, modifiedSpecs, unmodifiedSpecs, deletedSpecs []*job.Spec
@@ -587,11 +587,7 @@
 			deletedSpecs = append(deletedSpecs, existingJobSpec)
 		}
 	}
-<<<<<<< HEAD
-	return addedSpecs, modifiedSpecs, deletedSpecs, me.ToErr()
-=======
-	return addedSpecs, modifiedSpecs, deletedSpecs, unmodifiedSpecs, errors.MultiToError(me)
->>>>>>> c58ea080
+	return addedSpecs, modifiedSpecs, deletedSpecs, unmodifiedSpecs, me.ToErr()
 }
 
 func (j *JobService) generateJobs(ctx context.Context, tenantWithDetails *tenant.WithDetails, specs []*job.Spec, logWriter writer.LogWriter) ([]*job.Job, error) {
