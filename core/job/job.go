--- conflicted
+++ resolved
@@ -121,7 +121,6 @@
 	return unresolvedStaticUpstreams, me.ToErr()
 }
 
-<<<<<<< HEAD
 type UpdateImpact string
 
 func (u UpdateImpact) String() string {
@@ -134,8 +133,6 @@
 	return string(n)
 }
 
-=======
->>>>>>> 3afb50c2
 type ResourceURNWithUpstreams struct {
 	URN       resource.URN
 	Upstreams []*ResourceURNWithUpstreams
