.ONESHELL:
.DELETE_ON_ERROR:
MAKEFLAGS += --no-builtin-rules
NAME = "github.com/goto/optimus"
LAST_COMMIT := $(shell git rev-parse --short HEAD)
LAST_TAG := "$(shell git rev-list --tags --max-count=1)"
OPMS_VERSION := "$(shell git describe --tags ${LAST_TAG})-next"
<<<<<<< HEAD
PROTON_COMMIT := "59ffd02957457b209b1f018d27bc69784e0ff1f9"
=======
PROTON_COMMIT := "edd2ccf40636e553121973ae36a77fd05fa29445"
>>>>>>> 6a8eb2a4


.PHONY: build test test-ci generate-proto unit-test-ci integration-test vet coverage clean install lint

.DEFAULT_GOAL := build

build: # build optimus binary
	@echo " > notice: skipped proto generation, use 'generate-proto' make command"
	@echo " > building optimus version ${OPMS_VERSION}"
	@go build -ldflags "-X ${NAME}/config.BuildVersion=${OPMS_VERSION} -X ${NAME}/config.BuildCommit=${LAST_COMMIT}" -o optimus .
	@echo " - build complete"

build-linux: # build optimus binary for linux
	@echo " > notice: skipped proto generation, use 'generate-proto' make command"
	@echo " > building optimus version ${OPMS_VERSION}"
	@GOOS=linux GOARCH=arm64 go build -ldflags "-X ${NAME}/config.BuildVersion=${OPMS_VERSION} -X ${NAME}/config.BuildCommit=${LAST_COMMIT}" -o optimus .
	@echo " - build complete"

test-ci: unit-test-ci vet ## run tests

scheduler-resource-test:
	cd ./ext/scheduler/airflow2/tests && pip3 install -r requirements.txt && python3 -m unittest discover .

generate-proto: ## regenerate protos
	@echo " > generating protobuf from goto/proton"
	@echo " > [info] make sure correct version of dependencies are installed using 'make install'"
	@buf generate https://github.com/goto/proton/archive/${PROTON_COMMIT}.zip#strip_components=1 --template buf.gen.yaml --path gotocompany/optimus
	@echo " > protobuf compilation finished"

unit-test-ci:
	go test -count 5 -race -coverprofile coverage.txt -covermode=atomic -timeout 1m -tags=unit_test ./...

integration-test:
	go test -p 1 -count 1 -cover -race -timeout 1m ./internal/store/postgres/... -run TestPostgres

vet: ## run go vet
	go vet ./...

test:
	go test -race -cover -timeout 1m -tags=unit_test ./...

bench:
	@go test -bench=. ./tests/bench/... -benchmem -timeout 20m

coverage: ## print code coverage
	go test -race -coverprofile coverage.txt -covermode=atomic ./... -tags=unit_test && go tool cover -html=coverage.txt

lint:
	golangci-lint run --fix

install: ## install required dependencies
	@echo "> installing dependencies"
	go install github.com/golangci/golangci-lint/cmd/golangci-lint@v1.51.1
	go install google.golang.org/protobuf/cmd/protoc-gen-go@v1.28.0
	go install github.com/bufbuild/buf/cmd/buf@v1.5.0
	go install google.golang.org/grpc/cmd/protoc-gen-go-grpc@v1.2.0
	go install github.com/grpc-ecosystem/grpc-gateway/v2/protoc-gen-grpc-gateway@v2.5.0
	go install github.com/grpc-ecosystem/grpc-gateway/v2/protoc-gen-openapiv2@v2.5.0<|MERGE_RESOLUTION|>--- conflicted
+++ resolved
@@ -5,11 +5,7 @@
 LAST_COMMIT := $(shell git rev-parse --short HEAD)
 LAST_TAG := "$(shell git rev-list --tags --max-count=1)"
 OPMS_VERSION := "$(shell git describe --tags ${LAST_TAG})-next"
-<<<<<<< HEAD
-PROTON_COMMIT := "59ffd02957457b209b1f018d27bc69784e0ff1f9"
-=======
 PROTON_COMMIT := "edd2ccf40636e553121973ae36a77fd05fa29445"
->>>>>>> 6a8eb2a4
 
 
 .PHONY: build test test-ci generate-proto unit-test-ci integration-test vet coverage clean install lint
