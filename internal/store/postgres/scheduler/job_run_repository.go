--- conflicted
+++ resolved
@@ -236,13 +236,6 @@
 	if len(jobNames) == 0 {
 		return map[scheduler.JobName]*time.Duration{}, nil
 	}
-<<<<<<< HEAD
-	var jobNamesString []string
-	for _, jobName := range jobNames {
-		jobNamesString = append(jobNamesString, jobName.String())
-	}
-=======
->>>>>>> 11e42602
 	var taskNames []string
 	var hookNames []string
 	if operators != nil {
