--- conflicted
+++ resolved
@@ -96,15 +96,11 @@
 }
 
 func (r *statusCommand) getReplay(replayID string) (*pb.GetReplayResponse, error) {
-<<<<<<< HEAD
-	conn, err := r.connection.Create(r.host)
-=======
-	return getReplay(r.host, replayID)
+	return getReplay(r.host, replayID, r.connection)
 }
 
-func getReplay(host, replayID string) (*pb.GetReplayResponse, error) {
-	conn, err := connectivity.NewConnectivity(host, replayTimeout)
->>>>>>> 2ab7cb25
+func getReplay(host, replayID string, connection connection.Connection) (*pb.GetReplayResponse, error) {
+	conn, err := connection.Create(host)
 	if err != nil {
 		return nil, err
 	}
