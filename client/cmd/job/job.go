package job

import (
	"github.com/spf13/cobra"
)

// NewJobCommand initializes command for job
func NewJobCommand() *cobra.Command {
	cmd := &cobra.Command{
		Use:   "job",
		Short: "Interact with schedulable Job",
		Annotations: map[string]string{
			"group:core": "true",
		},
	}

	cmd.AddCommand(
		NewCreateCommand(),
		NewAddHookCommand(),
		NewRefreshCommand(),
		NewRunListCommand(),
		NewValidateCommand(),
		NewInspectCommand(),
		NewReplaceAllCommand(),
		NewExportCommand(),
		NewJobRunInputCommand(),
		NewChangeNamespaceCommand(),
		NewDeleteCommand(),
<<<<<<< HEAD
=======
		NewDeployCommand(),
>>>>>>> 52652c3e
		NewPlanCommand(),
	)
	return cmd
}<|MERGE_RESOLUTION|>--- conflicted
+++ resolved
@@ -26,10 +26,7 @@
 		NewJobRunInputCommand(),
 		NewChangeNamespaceCommand(),
 		NewDeleteCommand(),
-<<<<<<< HEAD
-=======
 		NewDeployCommand(),
->>>>>>> 52652c3e
 		NewPlanCommand(),
 	)
 	return cmd
