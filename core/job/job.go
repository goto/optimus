--- conflicted
+++ resolved
@@ -24,13 +24,10 @@
 	MetricJobEventStateUpsertFailed     = "upsert_failed"
 	MetricJobEventStateDeleteFailed     = "delete_failed"
 	MetricJobEventStateValidationFailed = "validation_failed"
-<<<<<<< HEAD
 	MetricJobEventEnabled               = "enabled"
 	MetricJobEventDisabled              = "disabled"
-=======
 
 	MetricJobRefreshResourceDownstream = "refresh_resource_downstream_total"
->>>>>>> 700354fb
 )
 
 type Job struct {
