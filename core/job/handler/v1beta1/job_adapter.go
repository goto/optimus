--- conflicted
+++ resolved
@@ -29,18 +29,6 @@
 		CatchUp:        jobEntity.Spec().Schedule().CatchUp(),
 		TaskName:       spec.Task().Name().String(),
 		Config:         fromConfig(spec.Task().Config()),
-<<<<<<< HEAD
-		Dependencies:   fromSpecUpstreams(spec.UpstreamSpec()),
-		Assets:         fromAsset(spec.Asset()),
-		Hooks:          fromHooks(spec.Hooks()),
-		Description:    spec.Description(),
-		Labels:         spec.Labels(),
-		Behavior:       fromRetryAndAlerts(spec.Schedule().Retry(), spec.AlertSpecs()),
-		Metadata:       fromMetadata(spec.Metadata()),
-		Destination:    jobEntity.Destination().String(),
-		Sources:        fromResourceURNs(jobEntity.Sources()),
-		Window: &pb.JobSpecification_Window{
-=======
 		Task: &pb.JobSpecTask{
 			Name:    spec.Task().Name().String(),
 			Version: spec.Task().Version(),
@@ -55,11 +43,7 @@
 		Metadata:     fromMetadata(spec.Metadata()),
 		Destination:  jobEntity.Destination().String(),
 		Sources:      fromResourceURNs(jobEntity.Sources()),
-	}
-
-	if spec.Version() == window.NewWindowVersion {
-		j.Window = &pb.JobSpecification_Window{
->>>>>>> 177257ea
+		Window: &pb.JobSpecification_Window{
 			Preset:     spec.WindowConfig().Preset,
 			Size:       spec.WindowConfig().GetSimpleConfig().Size,
 			ShiftBy:    spec.WindowConfig().GetSimpleConfig().ShiftBy,
