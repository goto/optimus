package service_test

import (
	"context"
	"fmt"
	"strings"
	"testing"
	"time"

	"github.com/google/uuid"
	"github.com/goto/salt/log"
	"github.com/stretchr/testify/assert"
	"github.com/stretchr/testify/mock"

	"github.com/goto/optimus/core/scheduler"
	"github.com/goto/optimus/core/scheduler/service"
	"github.com/goto/optimus/core/tenant"
	"github.com/goto/optimus/internal/lib/window"
	"github.com/goto/optimus/internal/models"
)

func TestExecutorCompiler(t *testing.T) {
	ctx := context.Background()

	project, _ := tenant.NewProject("proj1", map[string]string{
		"STORAGE_PATH":   "somePath",
		"SCHEDULER_HOST": "localhost",
	})
	namespace, _ := tenant.NewNamespace("ns1", project.Name(), map[string]string{})

	secret1, _ := tenant.NewPlainTextSecret("secretName", "secretValue")
	secret2, _ := tenant.NewPlainTextSecret("secret2Name", "secret2Value")
	secretsArray := []*tenant.PlainTextSecret{secret1, secret2}

	tenantDetails, _ := tenant.NewTenantDetails(project, namespace, secretsArray)
	tnnt, _ := tenant.NewTenant(project.Name().String(), namespace.Name().String())

	currentTime := time.Now()
	scheduleTime := currentTime.Add(-time.Hour)

	logger := log.NewLogrus()

	t.Run("Compile", func(t *testing.T) {
		t.Run("should give error if tenant service getDetails fails", func(t *testing.T) {
			job := scheduler.Job{
				Name:   "job1",
				Tenant: tnnt,
			}
			details := scheduler.JobWithDetails{Job: &job}

			config := scheduler.RunConfig{
				Executor: scheduler.Executor{
					Name: "transformer",
					Type: "bq2bq",
				},
				ScheduledAt: scheduleTime,
				JobRunID:    scheduler.JobRunID{},
			}

			tenantService := new(mockTenantService)
			tenantService.On("GetDetails", ctx, tnnt).Return(nil, fmt.Errorf("get details error"))
			defer tenantService.AssertExpectations(t)

			inputCompiler := service.NewJobInputCompiler(tenantService, nil, nil, logger)
			inputExecutor, err := inputCompiler.Compile(ctx, &details, config, currentTime.Add(time.Hour))

			assert.NotNil(t, err)
			assert.EqualError(t, err, "get details error")
			assert.Nil(t, inputExecutor)
		})
		t.Run("should give error if get interval fails", func(t *testing.T) {
			w1, _ := models.NewWindow(1, "d", "2h", "2")
			window1 := window.NewCustomConfig(w1)
			job := scheduler.Job{
				Name:         "job1",
				Tenant:       tnnt,
				WindowConfig: window1,
			}
			details := scheduler.JobWithDetails{
				Job: &job,
				Schedule: &scheduler.Schedule{
					Interval: "0 * * * *",
				},
			}

			config := scheduler.RunConfig{
				Executor: scheduler.Executor{
					Name: "transformer",
					Type: "bq2bq",
				},
				ScheduledAt: currentTime.Add(-time.Hour),
				JobRunID:    scheduler.JobRunID{},
			}

			tenantService := new(mockTenantService)
			tenantService.On("GetDetails", ctx, tnnt).Return(tenantDetails, nil)
			defer tenantService.AssertExpectations(t)

			inputCompiler := service.NewJobInputCompiler(tenantService, nil, nil, logger)
			inputExecutor, err := inputCompiler.Compile(ctx, &details, config, currentTime.Add(time.Hour))

			assert.NotNil(t, err)
			assert.EqualError(t, err, "failed to parse task window with size 2: time: missing unit in duration \"2\"")
			assert.Nil(t, inputExecutor)
		})
		t.Run("should give error if CompileJobRunAssets fails", func(t *testing.T) {
			w, _ := models.NewWindow(2, "d", "1h", "24h")
			cw := window.NewCustomConfig(w)
			job := scheduler.Job{
				Name:         "job1",
				Tenant:       tnnt,
				WindowConfig: cw,
				Assets:       nil,
			}
			details := scheduler.JobWithDetails{
				Job: &job,
				Schedule: &scheduler.Schedule{
					Interval: "0 * * * *",
				},
			}
			config := scheduler.RunConfig{
				Executor: scheduler.Executor{
					Name: "transformer",
					Type: "bq2bq",
				},
				ScheduledAt: currentTime.Add(-time.Hour),
				JobRunID:    scheduler.JobRunID{},
			}

			tenantService := new(mockTenantService)
			tenantService.On("GetDetails", ctx, tnnt).Return(tenantDetails, nil)
			defer tenantService.AssertExpectations(t)

			interval, err := window.FromBaseWindow(w).GetInterval(config.ScheduledAt)
			assert.NoError(t, err)
			executedAt := currentTime.Add(time.Hour)
			systemDefinedVars := map[string]string{
				"DSTART":          interval.Start.Format(time.RFC3339),
				"DEND":            interval.End.Format(time.RFC3339),
				"EXECUTION_TIME":  executedAt.Format(time.RFC3339),
				"JOB_DESTINATION": job.Destination,
			}
			taskContext := mock.Anything

			assetCompiler := new(mockAssetCompiler)
			assetCompiler.On("CompileJobRunAssets", ctx, &job, systemDefinedVars, interval, taskContext).Return(nil, fmt.Errorf("CompileJobRunAssets error"))
			defer assetCompiler.AssertExpectations(t)

			inputCompiler := service.NewJobInputCompiler(tenantService, nil, assetCompiler, logger)
			inputExecutor, err := inputCompiler.Compile(ctx, &details, config, executedAt)

			assert.NotNil(t, err)
			assert.EqualError(t, err, "CompileJobRunAssets error")
			assert.Nil(t, inputExecutor)
		})
		t.Run("compileConfigs for Executor type Task ", func(t *testing.T) {
			w1, _ := models.NewWindow(2, "d", "1h", "24h")
			window1 := window.NewCustomConfig(w1)
			job := scheduler.Job{
				Name:        "job1",
				Tenant:      tnnt,
				Destination: "some_destination_table_name",
				Task: &scheduler.Task{
					Name: "bq2bq",
					Config: map[string]string{
						"secret.config": "a.secret.val",
						"some.config":   "val",
					},
				},
				Hooks:        nil,
				WindowConfig: window1,
				Assets:       nil,
			}
			details := scheduler.JobWithDetails{
				Job: &job,
				Schedule: &scheduler.Schedule{
					Interval: "0 * * * *",
				},
			}
			config := scheduler.RunConfig{
				Executor: scheduler.Executor{
					Name: "bq2bq",
					Type: scheduler.ExecutorTask,
				},
				ScheduledAt: currentTime.Add(-time.Hour),
				JobRunID:    scheduler.JobRunID{},
			}

			tenantService := new(mockTenantService)
			tenantService.On("GetDetails", ctx, tnnt).Return(tenantDetails, nil)
			defer tenantService.AssertExpectations(t)

			interval, err := window.FromBaseWindow(w1).GetInterval(config.ScheduledAt)
			assert.NoError(t, err)

			executedAt := currentTime.Add(time.Hour)
			systemDefinedVars := map[string]string{
				"DSTART":          interval.Start.Format(time.RFC3339),
				"DEND":            interval.End.Format(time.RFC3339),
				"EXECUTION_TIME":  executedAt.Format(time.RFC3339),
				"JOB_DESTINATION": job.Destination,
			}
			taskContext := mock.Anything

			compiledFile := map[string]string{
				"someFileName": "fileContents",
			}
<<<<<<< HEAD
			assetCompiler := new(mockAssetCompiler)
			assetCompiler.On("CompileJobRunAssets", ctx, &job, systemDefinedVars, interval, taskContext).Return(compiledFile, nil)
			defer assetCompiler.AssertExpectations(t)
=======
>>>>>>> a09ff572

			t.Run("should give error if compileConfigs conf compilation fails", func(t *testing.T) {
				templateCompiler := new(mockTemplateCompiler)
				templateCompiler.On("Compile", map[string]string{"some.config": "val"}, taskContext).
					Return(nil, fmt.Errorf("some.config compilation error"))
				defer templateCompiler.AssertExpectations(t)
				assetCompiler := new(mockAssetCompiler)
				assetCompiler.On("CompileJobRunAssets", ctx, &job, systemDefinedVars, scheduleTime, taskContext).Return(compiledFile, nil)
				defer assetCompiler.AssertExpectations(t)
				inputCompiler := service.NewJobInputCompiler(tenantService, templateCompiler, assetCompiler, logger)
				inputExecutor, err := inputCompiler.Compile(ctx, &details, config, executedAt)

				assert.NotNil(t, err)
				assert.EqualError(t, err, "some.config compilation error")
				assert.Nil(t, inputExecutor)
			})
			t.Run("should give error if compileConfigs secret compilation fails", func(t *testing.T) {
				templateCompiler := new(mockTemplateCompiler)
				templateCompiler.On("Compile", map[string]string{"some.config": "val"}, taskContext).
					Return(map[string]string{"some.config.compiled": "val.compiled"}, nil)
				templateCompiler.On("Compile", map[string]string{"secret.config": "a.secret.val"}, taskContext).
					Return(nil, fmt.Errorf("secret.config compilation error"))
				defer templateCompiler.AssertExpectations(t)
				assetCompiler := new(mockAssetCompiler)
				assetCompiler.On("CompileJobRunAssets", ctx, &job, systemDefinedVars, scheduleTime, taskContext).Return(compiledFile, nil)
				defer assetCompiler.AssertExpectations(t)
				inputCompiler := service.NewJobInputCompiler(tenantService, templateCompiler, assetCompiler, logger)
				inputExecutor, err := inputCompiler.Compile(ctx, &details, config, executedAt)

				assert.NotNil(t, err)
				assert.EqualError(t, err, "secret.config compilation error")
				assert.Nil(t, inputExecutor)
			})
			t.Run("should return successfully and provide expected ExecutorInput", func(t *testing.T) {
				templateCompiler := new(mockTemplateCompiler)
				templateCompiler.On("Compile", map[string]string{"some.config": "val"}, taskContext).
					Return(map[string]string{"some.config.compiled": "val.compiled"}, nil)
				templateCompiler.On("Compile", map[string]string{"secret.config": "a.secret.val"}, taskContext).
					Return(map[string]string{"secret.config.compiled": "a.secret.val.compiled"}, nil)
				defer templateCompiler.AssertExpectations(t)
				assetCompiler := new(mockAssetCompiler)
				assetCompiler.On("CompileJobRunAssets", ctx, &job, systemDefinedVars, scheduleTime, taskContext).Return(compiledFile, nil)
				defer assetCompiler.AssertExpectations(t)
				inputCompiler := service.NewJobInputCompiler(tenantService, templateCompiler, assetCompiler, logger)
				inputExecutorResp, err := inputCompiler.Compile(ctx, &details, config, executedAt)

				assert.Nil(t, err)
				expectedInputExecutor := &scheduler.ExecutorInput{
					Configs: map[string]string{
						"DSTART":               interval.Start.Format(time.RFC3339),
						"DEND":                 interval.End.Format(time.RFC3339),
						"EXECUTION_TIME":       executedAt.Format(time.RFC3339),
						"JOB_DESTINATION":      job.Destination,
						"some.config.compiled": "val.compiled",
					},
					Secrets: map[string]string{"secret.config.compiled": "a.secret.val.compiled"},
					Files:   compiledFile,
				}
				expectedJobLabels := map[string]bool{
					"project=proj1": true,
					"namespace=ns1": true,
					"job_name=job1": true,
					"job_id=00000000-0000-0000-0000-000000000000": true,
				}

				for _, v := range strings.Split(inputExecutorResp.Configs["JOB_LABELS"], ",") {
					_, ok := expectedJobLabels[v]
					assert.True(t, ok)
				}
				delete(inputExecutorResp.Configs, "JOB_LABELS")
				assert.Equal(t, expectedInputExecutor, inputExecutorResp)
			})
			t.Run("should return successfully and sanitise job labels ", func(t *testing.T) {
				templateCompiler := new(mockTemplateCompiler)
				templateCompiler.On("Compile", map[string]string{"some.config": "val"}, taskContext).
					Return(map[string]string{"some.config.compiled": "val.compiled"}, nil)
				templateCompiler.On("Compile", map[string]string{"secret.config": "a.secret.val"}, taskContext).
					Return(map[string]string{"secret.config.compiled": "a.secret.val.compiled"}, nil)
				defer templateCompiler.AssertExpectations(t)

				jobNew := job
				jobNew.ID = uuid.New()
				jobNew.Name = "nameWith Invalid~Characters)(Which Are.even.LongerThan^63Charancters"

				assetCompilerNew := new(mockAssetCompiler)
				assetCompilerNew.On("CompileJobRunAssets", ctx, &jobNew, systemDefinedVars, scheduleTime, taskContext).Return(compiledFile, nil)
				defer assetCompilerNew.AssertExpectations(t)

				inputCompiler := service.NewJobInputCompiler(tenantService, templateCompiler, assetCompilerNew, logger)

				inputExecutorResp, err := inputCompiler.Compile(ctx, &jobNew, config, executedAt)
				assert.Nil(t, err)

				expectedInputExecutor := &scheduler.ExecutorInput{
					Configs: map[string]string{
						"DSTART":               startTime.Format(time.RFC3339),
						"DEND":                 endTime.Format(time.RFC3339),
						"EXECUTION_TIME":       executedAt.Format(time.RFC3339),
						"JOB_DESTINATION":      job.Destination,
						"some.config.compiled": "val.compiled",
					},
					Secrets: map[string]string{"secret.config.compiled": "a.secret.val.compiled"},
					Files:   compiledFile,
				}

				jobIDLabel := fmt.Sprintf("job_id=%s", jobNew.ID)
				expecrtedJobLabels := map[string]bool{
					"project=proj1": true,
					"namespace=ns1": true,
					"job_name=__h-invalid-characters--which-are-even-longerthan-63charancters": true,
					jobIDLabel: true,
				}
				for _, v := range strings.Split(inputExecutorResp.Configs["JOB_LABELS"], ",") {
					_, ok := expecrtedJobLabels[v]
					assert.True(t, ok)
				}
				delete(inputExecutorResp.Configs, "JOB_LABELS")
				assert.Equal(t, expectedInputExecutor, inputExecutorResp)
			})
		})
		t.Run("compileConfigs for Executor type Hook", func(t *testing.T) {
			w1, _ := models.NewWindow(2, "d", "1h", "24h")
			window1 := window.NewCustomConfig(w1)
			job := scheduler.Job{
				Name:        "job1",
				Tenant:      tnnt,
				Destination: "some_destination_table_name",
				Task: &scheduler.Task{
					Name: "bq2bq",
					Config: map[string]string{
						"secret.config": "a.secret.val",
						"some.config":   "val",
					},
				},
				Hooks: []*scheduler.Hook{
					{
						Name: "predator",
						Config: map[string]string{
							"hook_secret":      "a.secret.val",
							"hook_some_config": "val",
						},
					},
				},
				WindowConfig: window1,
				Assets:       nil,
			}
			details := scheduler.JobWithDetails{
				Job: &job,
				Schedule: &scheduler.Schedule{
					Interval: "0 * * * *",
				},
			}
			config := scheduler.RunConfig{
				Executor: scheduler.Executor{
					Name: "predator",
					Type: scheduler.ExecutorHook,
				},
				ScheduledAt: currentTime.Add(-time.Hour),
				JobRunID:    scheduler.JobRunID{},
			}

			tenantService := new(mockTenantService)
			tenantService.On("GetDetails", ctx, tnnt).Return(tenantDetails, nil)
			defer tenantService.AssertExpectations(t)

			interval, err := window.FromBaseWindow(w1).GetInterval(config.ScheduledAt)
			assert.NoError(t, err)
			executedAt := currentTime.Add(time.Hour)
			systemDefinedVars := map[string]string{
				"DSTART":          interval.Start.Format(time.RFC3339),
				"DEND":            interval.End.Format(time.RFC3339),
				"EXECUTION_TIME":  executedAt.Format(time.RFC3339),
				"JOB_DESTINATION": job.Destination,
			}
			taskContext := mock.Anything

			compiledFile := map[string]string{
				"someFileName": "fileContents",
			}
			assetCompiler := new(mockAssetCompiler)
			assetCompiler.On("CompileJobRunAssets", ctx, &job, systemDefinedVars, interval, taskContext).Return(compiledFile, nil)
			defer assetCompiler.AssertExpectations(t)

			templateCompiler := new(mockTemplateCompiler)
			templateCompiler.On("Compile", map[string]string{"some.config": "val"}, taskContext).
				Return(map[string]string{"some.config.compiled": "val.compiled"}, nil)
			templateCompiler.On("Compile", map[string]string{"secret.config": "a.secret.val"}, taskContext).
				Return(map[string]string{"secret.config.compiled": "a.secret.val.compiled"}, nil)
			templateCompiler.On("Compile", map[string]string{"hook_some_config": "val"}, taskContext).
				Return(map[string]string{"hook.compiled": "hook.val.compiled"}, nil)
			templateCompiler.On("Compile", map[string]string{"hook_secret": "a.secret.val"}, taskContext).
				Return(map[string]string{"secret.hook.compiled": "hook.s.val.compiled"}, nil)
			defer templateCompiler.AssertExpectations(t)

			inputCompiler := service.NewJobInputCompiler(tenantService, templateCompiler, assetCompiler, logger)
			inputExecutorResp, err := inputCompiler.Compile(ctx, &details, config, executedAt)

			assert.Nil(t, err)
			expectedInputExecutor := &scheduler.ExecutorInput{
				Configs: map[string]string{
					"DSTART":          interval.Start.Format(time.RFC3339),
					"DEND":            interval.End.Format(time.RFC3339),
					"EXECUTION_TIME":  executedAt.Format(time.RFC3339),
					"JOB_DESTINATION": job.Destination,
					"hook.compiled":   "hook.val.compiled",
				},
				Secrets: map[string]string{"secret.hook.compiled": "hook.s.val.compiled"},
				Files:   compiledFile,
			}
			assert.Equal(t, expectedInputExecutor, inputExecutorResp)
		})
		t.Run("compileConfigs for Executor type Hook should fail if error in hook compilation", func(t *testing.T) {
			w1, _ := models.NewWindow(2, "d", "1h", "24h")
			window1 := window.NewCustomConfig(w1)
			job := scheduler.Job{
				Name:        "job1",
				Tenant:      tnnt,
				Destination: "some_destination_table_name",
				Task: &scheduler.Task{
					Name: "bq2bq",
					Config: map[string]string{
						"secret.config": "a.secret.val",
						"some.config":   "val",
					},
				},
				Hooks: []*scheduler.Hook{
					{
						Name: "predator",
						Config: map[string]string{
							"hook_secret":      "a.secret.val",
							"hook_some_config": "val",
						},
					},
				},
				WindowConfig: window1,
				Assets:       nil,
			}
			details := scheduler.JobWithDetails{
				Job: &job,
				Schedule: &scheduler.Schedule{
					Interval: "0 * * * *",
				},
			}
			config := scheduler.RunConfig{
				Executor: scheduler.Executor{
					Name: "predator",
					Type: scheduler.ExecutorHook,
				},
				ScheduledAt: currentTime.Add(-time.Hour),
				JobRunID:    scheduler.JobRunID{},
			}

			tenantService := new(mockTenantService)
			tenantService.On("GetDetails", ctx, tnnt).Return(tenantDetails, nil)
			defer tenantService.AssertExpectations(t)

			interval, err := window.FromBaseWindow(w1).GetInterval(config.ScheduledAt)
			assert.NoError(t, err)
			executedAt := currentTime.Add(time.Hour)
			systemDefinedVars := map[string]string{
				"DSTART":          interval.Start.Format(time.RFC3339),
				"DEND":            interval.End.Format(time.RFC3339),
				"EXECUTION_TIME":  executedAt.Format(time.RFC3339),
				"JOB_DESTINATION": job.Destination,
			}
			taskContext := mock.Anything

			compiledFile := map[string]string{
				"someFileName": "fileContents",
			}
			assetCompiler := new(mockAssetCompiler)
			assetCompiler.On("CompileJobRunAssets", ctx, &job, systemDefinedVars, interval, taskContext).Return(compiledFile, nil)
			defer assetCompiler.AssertExpectations(t)

			templateCompiler := new(mockTemplateCompiler)
			templateCompiler.On("Compile", map[string]string{"some.config": "val"}, taskContext).
				Return(map[string]string{"some.config.compiled": "val.compiled"}, nil)
			templateCompiler.On("Compile", map[string]string{"secret.config": "a.secret.val"}, taskContext).
				Return(map[string]string{"secret.config.compiled": "a.secret.val.compiled"}, nil)
			templateCompiler.On("Compile", map[string]string{"hook_some_config": "val"}, taskContext).
				Return(nil, fmt.Errorf("error in compiling hook template"))

			defer templateCompiler.AssertExpectations(t)

			inputCompiler := service.NewJobInputCompiler(tenantService, templateCompiler, assetCompiler, logger)
			inputExecutorResp, err := inputCompiler.Compile(ctx, &details, config, executedAt)

			assert.NotNil(t, err)
			assert.EqualError(t, err, "error in compiling hook template")
			assert.Nil(t, inputExecutorResp)
		})
		t.Run("compileConfigs for Executor type Hook, should raise error if hooks not there in job", func(t *testing.T) {
			w1, _ := models.NewWindow(2, "d", "1h", "24h")
			window1 := window.NewCustomConfig(w1)
			job := scheduler.Job{
				Name:        "job1",
				Tenant:      tnnt,
				Destination: "some_destination_table_name",
				Task: &scheduler.Task{
					Name: "bq2bq",
					Config: map[string]string{
						"secret.config": "a.secret.val",
						"some.config":   "val",
					},
				},
				Hooks:        nil,
				WindowConfig: window1,
				Assets:       nil,
			}
			details := scheduler.JobWithDetails{
				Job: &job,
				Schedule: &scheduler.Schedule{
					Interval: "0 * * * *",
				},
			}
			config := scheduler.RunConfig{
				Executor: scheduler.Executor{
					Name: "predator",
					Type: scheduler.ExecutorHook,
				},
				ScheduledAt: currentTime.Add(-time.Hour),
				JobRunID:    scheduler.JobRunID{},
			}

			tenantService := new(mockTenantService)
			tenantService.On("GetDetails", ctx, tnnt).Return(tenantDetails, nil)
			defer tenantService.AssertExpectations(t)

			interval, err := window.FromBaseWindow(w1).GetInterval(config.ScheduledAt)
			assert.NoError(t, err)
			executedAt := currentTime.Add(time.Hour)
			systemDefinedVars := map[string]string{
				"DSTART":          interval.Start.Format(time.RFC3339),
				"DEND":            interval.End.Format(time.RFC3339),
				"EXECUTION_TIME":  executedAt.Format(time.RFC3339),
				"JOB_DESTINATION": job.Destination,
			}
			taskContext := mock.Anything

			compiledFile := map[string]string{
				"someFileName": "fileContents",
			}
			assetCompiler := new(mockAssetCompiler)
			assetCompiler.On("CompileJobRunAssets", ctx, &job, systemDefinedVars, interval, taskContext).Return(compiledFile, nil)
			defer assetCompiler.AssertExpectations(t)

			templateCompiler := new(mockTemplateCompiler)
			templateCompiler.On("Compile", map[string]string{"some.config": "val"}, taskContext).
				Return(map[string]string{"some.config.compiled": "val.compiled"}, nil)
			templateCompiler.On("Compile", map[string]string{"secret.config": "a.secret.val"}, taskContext).
				Return(map[string]string{"secret.config.compiled": "a.secret.val.compiled"}, nil)
			defer templateCompiler.AssertExpectations(t)

			inputCompiler := service.NewJobInputCompiler(tenantService, templateCompiler, assetCompiler, logger)
			inputExecutorResp, err := inputCompiler.Compile(ctx, &details, config, executedAt)

			assert.NotNil(t, err)
			assert.Nil(t, inputExecutorResp)
			assert.ErrorContains(t, err, "hook:predator")
		})
	})
}

type mockTenantService struct {
	mock.Mock
}

func (m *mockTenantService) GetDetails(ctx context.Context, tnnt tenant.Tenant) (*tenant.WithDetails, error) {
	args := m.Called(ctx, tnnt)
	if args.Get(0) == nil {
		return nil, args.Error(1)
	}
	return args.Get(0).(*tenant.WithDetails), args.Error(1)
}

func (m *mockTenantService) GetSecrets(ctx context.Context, tnnt tenant.Tenant) ([]*tenant.PlainTextSecret, error) {
	args := m.Called(ctx, tnnt)
	if args.Get(0) == nil {
		return nil, args.Error(1)
	}
	return args.Get(0).([]*tenant.PlainTextSecret), args.Error(1)
}

type mockAssetCompiler struct {
	mock.Mock
}

func (m *mockAssetCompiler) CompileJobRunAssets(ctx context.Context, job *scheduler.Job, systemEnvVars map[string]string, interval window.Interval, contextForTask map[string]interface{}) (map[string]string, error) {
	args := m.Called(ctx, job, systemEnvVars, interval, contextForTask)
	if args.Get(0) == nil {
		return nil, args.Error(1)
	}
	return args.Get(0).(map[string]string), args.Error(1)
}

type mockTemplateCompiler struct {
	mock.Mock
}

func (m *mockTemplateCompiler) Compile(templateMap map[string]string, context map[string]any) (map[string]string, error) {
	args := m.Called(templateMap, context)
	if args.Get(0) == nil {
		return nil, args.Error(1)
	}
	return args.Get(0).(map[string]string), args.Error(1)
}<|MERGE_RESOLUTION|>--- conflicted
+++ resolved
@@ -205,12 +205,6 @@
 			compiledFile := map[string]string{
 				"someFileName": "fileContents",
 			}
-<<<<<<< HEAD
-			assetCompiler := new(mockAssetCompiler)
-			assetCompiler.On("CompileJobRunAssets", ctx, &job, systemDefinedVars, interval, taskContext).Return(compiledFile, nil)
-			defer assetCompiler.AssertExpectations(t)
-=======
->>>>>>> a09ff572
 
 			t.Run("should give error if compileConfigs conf compilation fails", func(t *testing.T) {
 				templateCompiler := new(mockTemplateCompiler)
