--- conflicted
+++ resolved
@@ -136,13 +136,9 @@
 
 			eventHandler.On("HandleEvent", mock.Anything).Times(1)
 
-<<<<<<< HEAD
 			jobService := service.NewJobService(jobRepo, upstreamRepo, downstreamRepo, pluginService, upstreamResolver, tenantDetailsGetter, eventHandler, log, jobDeploymentService, compiler.NewEngine(), nil, nil, nil)
-			err := jobService.Add(ctx, sampleTenant, specs)
-=======
-			jobService := service.NewJobService(jobRepo, upstreamRepo, downstreamRepo, pluginService, upstreamResolver, tenantDetailsGetter, eventHandler, log, jobDeploymentService, compiler.NewEngine(), nil, nil)
 			addedJobs, err := jobService.Add(ctx, sampleTenant, specs)
->>>>>>> e306dac3
+
 			assert.NoError(t, err)
 			assert.Len(t, addedJobs, len(specs))
 		})
@@ -169,13 +165,8 @@
 
 			tenantDetailsGetter.On("GetDetails", ctx, sampleTenant).Return(&tenant.WithDetails{}, errors.New("internal error"))
 
-<<<<<<< HEAD
 			jobService := service.NewJobService(jobRepo, upstreamRepo, downstreamRepo, pluginService, upstreamResolver, tenantDetailsGetter, nil, log, nil, compiler.NewEngine(), nil, nil, nil)
-			err := jobService.Add(ctx, sampleTenant, specs)
-=======
-			jobService := service.NewJobService(jobRepo, upstreamRepo, downstreamRepo, pluginService, upstreamResolver, tenantDetailsGetter, nil, log, nil, compiler.NewEngine(), nil, nil)
 			_, err := jobService.Add(ctx, sampleTenant, specs)
->>>>>>> e306dac3
 			assert.ErrorContains(t, err, "internal error")
 		})
 		t.Run("skip job that has issue when generating destination and return error", func(t *testing.T) {
@@ -234,13 +225,8 @@
 
 			eventHandler.On("HandleEvent", mock.Anything).Times(1)
 
-<<<<<<< HEAD
 			jobService := service.NewJobService(jobRepo, upstreamRepo, downstreamRepo, pluginService, upstreamResolver, tenantDetailsGetter, eventHandler, log, jobDeploymentService, compiler.NewEngine(), nil, nil, nil)
-			err := jobService.Add(ctx, sampleTenant, specs)
-=======
-			jobService := service.NewJobService(jobRepo, upstreamRepo, downstreamRepo, pluginService, upstreamResolver, tenantDetailsGetter, eventHandler, log, jobDeploymentService, compiler.NewEngine(), nil, nil)
 			_, err := jobService.Add(ctx, sampleTenant, specs)
->>>>>>> e306dac3
 			assert.ErrorContains(t, err, "generate upstream error")
 		})
 		t.Run("return error when all jobs failed to have destination and upstream generated", func(t *testing.T) {
@@ -280,13 +266,8 @@
 
 			pluginService.On("IdentifyUpstreams", ctx, specB.Task().Name().String(), mock.Anything, mock.Anything).Return(nil, errors.New("generate upstream error"))
 
-<<<<<<< HEAD
 			jobService := service.NewJobService(jobRepo, upstreamRepo, downstreamRepo, pluginService, upstreamResolver, tenantDetailsGetter, nil, log, nil, compiler.NewEngine(), nil, nil, nil)
-			err := jobService.Add(ctx, sampleTenant, specs)
-=======
-			jobService := service.NewJobService(jobRepo, upstreamRepo, downstreamRepo, pluginService, upstreamResolver, tenantDetailsGetter, nil, log, nil, compiler.NewEngine(), nil, nil)
 			_, err := jobService.Add(ctx, sampleTenant, specs)
->>>>>>> e306dac3
 			assert.ErrorContains(t, err, "generate upstream error")
 		})
 		t.Run("should not skip nor return error if jobs is not bq2bq", func(t *testing.T) {
@@ -335,13 +316,8 @@
 
 			eventHandler.On("HandleEvent", mock.Anything).Times(1)
 
-<<<<<<< HEAD
 			jobService := service.NewJobService(jobRepo, upstreamRepo, downstreamRepo, pluginService, upstreamResolver, tenantDetailsGetter, eventHandler, log, jobDeploymentService, compiler.NewEngine(), nil, nil, nil)
-			err := jobService.Add(ctx, sampleTenant, specs)
-=======
-			jobService := service.NewJobService(jobRepo, upstreamRepo, downstreamRepo, pluginService, upstreamResolver, tenantDetailsGetter, eventHandler, log, jobDeploymentService, compiler.NewEngine(), nil, nil)
 			addedJobs, err := jobService.Add(ctx, sampleTenant, specs)
->>>>>>> e306dac3
 			assert.NoError(t, err)
 			assert.Len(t, addedJobs, len(specs))
 		})
@@ -397,13 +373,8 @@
 
 			eventHandler.On("HandleEvent", mock.Anything).Times(1)
 
-<<<<<<< HEAD
 			jobService := service.NewJobService(jobRepo, upstreamRepo, downstreamRepo, pluginService, upstreamResolver, tenantDetailsGetter, eventHandler, log, jobDeploymentService, compiler.NewEngine(), nil, nil, nil)
-			err := jobService.Add(ctx, sampleTenant, specs)
-=======
-			jobService := service.NewJobService(jobRepo, upstreamRepo, downstreamRepo, pluginService, upstreamResolver, tenantDetailsGetter, eventHandler, log, jobDeploymentService, compiler.NewEngine(), nil, nil)
 			_, err := jobService.Add(ctx, sampleTenant, specs)
->>>>>>> e306dac3
 			assert.ErrorContains(t, err, "unable to save job A")
 		})
 		t.Run("return error when all jobs failed to be inserted to db", func(t *testing.T) {
@@ -441,13 +412,8 @@
 
 			jobRepo.On("Add", ctx, mock.Anything).Return([]*job.Job{}, errors.New("unable to save job A"), errors.New("all jobs failed"))
 
-<<<<<<< HEAD
 			jobService := service.NewJobService(jobRepo, upstreamRepo, downstreamRepo, pluginService, upstreamResolver, tenantDetailsGetter, nil, log, nil, compiler.NewEngine(), nil, nil, nil)
-			err := jobService.Add(ctx, sampleTenant, specs)
-=======
-			jobService := service.NewJobService(jobRepo, upstreamRepo, downstreamRepo, pluginService, upstreamResolver, tenantDetailsGetter, nil, log, nil, compiler.NewEngine(), nil, nil)
 			_, err := jobService.Add(ctx, sampleTenant, specs)
->>>>>>> e306dac3
 			assert.ErrorContains(t, err, "unable to save job A")
 		})
 		t.Run("should return error if failed to save upstream", func(t *testing.T) {
@@ -499,13 +465,8 @@
 
 			eventHandler.On("HandleEvent", mock.Anything).Times(1)
 
-<<<<<<< HEAD
 			jobService := service.NewJobService(jobRepo, upstreamRepo, downstreamRepo, pluginService, upstreamResolver, tenantDetailsGetter, eventHandler, log, jobDeploymentService, compiler.NewEngine(), nil, nil, nil)
-			err := jobService.Add(ctx, sampleTenant, specs)
-=======
-			jobService := service.NewJobService(jobRepo, upstreamRepo, downstreamRepo, pluginService, upstreamResolver, tenantDetailsGetter, eventHandler, log, jobDeploymentService, compiler.NewEngine(), nil, nil)
 			_, err := jobService.Add(ctx, sampleTenant, specs)
->>>>>>> e306dac3
 			assert.Error(t, err)
 		})
 		t.Run("return error if encounter issue when uploading jobs", func(t *testing.T) {
@@ -557,13 +518,8 @@
 
 			eventHandler.On("HandleEvent", mock.Anything).Times(1)
 
-<<<<<<< HEAD
 			jobService := service.NewJobService(jobRepo, upstreamRepo, downstreamRepo, pluginService, upstreamResolver, tenantDetailsGetter, eventHandler, log, jobDeploymentService, compiler.NewEngine(), nil, nil, nil)
-			err := jobService.Add(ctx, sampleTenant, specs)
-=======
-			jobService := service.NewJobService(jobRepo, upstreamRepo, downstreamRepo, pluginService, upstreamResolver, tenantDetailsGetter, eventHandler, log, jobDeploymentService, compiler.NewEngine(), nil, nil)
 			_, err := jobService.Add(ctx, sampleTenant, specs)
->>>>>>> e306dac3
 			assert.ErrorContains(t, err, errorMsg)
 		})
 	})
@@ -622,13 +578,8 @@
 
 			eventHandler.On("HandleEvent", mock.Anything).Times(1)
 
-<<<<<<< HEAD
 			jobService := service.NewJobService(jobRepo, upstreamRepo, downstreamRepo, pluginService, upstreamResolver, tenantDetailsGetter, eventHandler, log, jobDeploymentService, compiler.NewEngine(), nil, nil, alertManager)
-			err := jobService.Update(ctx, sampleTenant, specs)
-=======
-			jobService := service.NewJobService(jobRepo, upstreamRepo, downstreamRepo, pluginService, upstreamResolver, tenantDetailsGetter, eventHandler, log, jobDeploymentService, compiler.NewEngine(), nil, nil)
 			updateJobs, err := jobService.Update(ctx, sampleTenant, specs)
->>>>>>> e306dac3
 			assert.NoError(t, err)
 			assert.Len(t, updateJobs, 1)
 		})
@@ -655,13 +606,8 @@
 
 			tenantDetailsGetter.On("GetDetails", ctx, sampleTenant).Return(&tenant.WithDetails{}, errors.New("internal error"))
 
-<<<<<<< HEAD
 			jobService := service.NewJobService(jobRepo, upstreamRepo, downstreamRepo, pluginService, upstreamResolver, tenantDetailsGetter, nil, log, nil, compiler.NewEngine(), nil, nil, nil)
-			err := jobService.Update(ctx, sampleTenant, specs)
-=======
-			jobService := service.NewJobService(jobRepo, upstreamRepo, downstreamRepo, pluginService, upstreamResolver, tenantDetailsGetter, nil, log, nil, compiler.NewEngine(), nil, nil)
 			updatedJobs, err := jobService.Update(ctx, sampleTenant, specs)
->>>>>>> e306dac3
 			assert.ErrorContains(t, err, "internal error")
 			assert.Empty(t, updatedJobs)
 		})
@@ -729,17 +675,12 @@
 
 			eventHandler.On("HandleEvent", mock.Anything).Times(1)
 
-<<<<<<< HEAD
 			alertManager := new(AlertManager)
 			defer alertManager.AssertExpectations(t)
 			alertManager.On("SendJobEvent", mock.Anything).Return()
 
 			jobService := service.NewJobService(jobRepo, upstreamRepo, downstreamRepo, pluginService, upstreamResolver, tenantDetailsGetter, eventHandler, log, jobDeploymentService, compiler.NewEngine(), nil, nil, alertManager)
-			err := jobService.Update(ctx, sampleTenant, specs)
-=======
-			jobService := service.NewJobService(jobRepo, upstreamRepo, downstreamRepo, pluginService, upstreamResolver, tenantDetailsGetter, eventHandler, log, jobDeploymentService, compiler.NewEngine(), nil, nil)
 			updatedJobs, err := jobService.Update(ctx, sampleTenant, specs)
->>>>>>> e306dac3
 			assert.ErrorContains(t, err, "generate upstream error")
 			assert.Len(t, updatedJobs, 1)
 		})
@@ -784,13 +725,8 @@
 
 			pluginService.On("IdentifyUpstreams", ctx, specB.Task().Name().String(), mock.Anything, mock.Anything).Return(nil, errors.New("generate upstream error"))
 
-<<<<<<< HEAD
 			jobService := service.NewJobService(jobRepo, upstreamRepo, downstreamRepo, pluginService, upstreamResolver, tenantDetailsGetter, nil, log, nil, compiler.NewEngine(), nil, nil, nil)
-			err := jobService.Update(ctx, sampleTenant, specs)
-=======
-			jobService := service.NewJobService(jobRepo, upstreamRepo, downstreamRepo, pluginService, upstreamResolver, tenantDetailsGetter, nil, log, nil, compiler.NewEngine(), nil, nil)
 			updatedJobs, err := jobService.Update(ctx, sampleTenant, specs)
->>>>>>> e306dac3
 			assert.ErrorContains(t, err, "generate upstream error")
 			assert.Empty(t, updatedJobs, 0)
 		})
@@ -845,13 +781,8 @@
 
 			eventHandler.On("HandleEvent", mock.Anything).Times(1)
 
-<<<<<<< HEAD
 			jobService := service.NewJobService(jobRepo, upstreamRepo, downstreamRepo, pluginService, upstreamResolver, tenantDetailsGetter, eventHandler, log, jobDeploymentService, compiler.NewEngine(), nil, nil, alertManager)
-			err := jobService.Update(ctx, sampleTenant, specs)
-=======
-			jobService := service.NewJobService(jobRepo, upstreamRepo, downstreamRepo, pluginService, upstreamResolver, tenantDetailsGetter, eventHandler, log, jobDeploymentService, compiler.NewEngine(), nil, nil)
 			updatedJobs, err := jobService.Update(ctx, sampleTenant, specs)
->>>>>>> e306dac3
 			assert.NoError(t, err)
 			assert.Len(t, updatedJobs, 1)
 		})
@@ -912,15 +843,11 @@
 			jobNamesToUpload := []string{jobB.GetName()}
 			jobDeploymentService.On("UploadJobs", ctx, sampleTenant, jobNamesToUpload, emptyJobNames).Return(nil)
 
-<<<<<<< HEAD
-			jobService := service.NewJobService(jobRepo, upstreamRepo, downstreamRepo, pluginService, upstreamResolver, tenantDetailsGetter, eventHandler, log, jobDeploymentService, compiler.NewEngine(), nil, nil, alertmanager)
-			err := jobService.Update(ctx, sampleTenant, specs)
-=======
-			eventHandler.On("HandleEvent", mock.Anything).Times(1)
-
-			jobService := service.NewJobService(jobRepo, upstreamRepo, downstreamRepo, pluginService, upstreamResolver, tenantDetailsGetter, eventHandler, log, jobDeploymentService, compiler.NewEngine(), nil, nil)
+			alertManager := new(AlertManager)
+			alertManager.On("SendJobEvent", mock.Anything)
+
+			jobService := service.NewJobService(jobRepo, upstreamRepo, downstreamRepo, pluginService, upstreamResolver, tenantDetailsGetter, eventHandler, log, jobDeploymentService, compiler.NewEngine(), nil, nil, alertManager)
 			updatedJobs, err := jobService.Update(ctx, sampleTenant, specs)
->>>>>>> e306dac3
 			assert.ErrorContains(t, err, "unable to save job A")
 			assert.Len(t, updatedJobs, 1)
 		})
@@ -963,13 +890,8 @@
 			jobRepo.On("Update", ctx, mock.Anything).Return([]*job.Job{}, errors.New("unable to update job A"), errors.New("all jobs failed"))
 			jobRepo.On("GetByJobName", ctx, project.Name(), specA.Name()).Return(jobA, nil)
 
-<<<<<<< HEAD
 			jobService := service.NewJobService(jobRepo, upstreamRepo, downstreamRepo, pluginService, upstreamResolver, tenantDetailsGetter, nil, log, nil, compiler.NewEngine(), nil, nil, nil)
-			err := jobService.Update(ctx, sampleTenant, specs)
-=======
-			jobService := service.NewJobService(jobRepo, upstreamRepo, downstreamRepo, pluginService, upstreamResolver, tenantDetailsGetter, nil, log, nil, compiler.NewEngine(), nil, nil)
 			updatedJobs, err := jobService.Update(ctx, sampleTenant, specs)
->>>>>>> e306dac3
 			assert.ErrorContains(t, err, "unable to update job A")
 			assert.Empty(t, updatedJobs)
 		})
@@ -1021,16 +943,10 @@
 			jobDeploymentService.On("UploadJobs", ctx, sampleTenant, jobNamesToUpload, emptyJobNames).Return(nil)
 
 			eventHandler.On("HandleEvent", mock.Anything).Times(1)
-<<<<<<< HEAD
 			alertmanager := new(AlertManager)
 			alertmanager.On("SendJobEvent", mock.Anything)
 			jobService := service.NewJobService(jobRepo, upstreamRepo, downstreamRepo, pluginService, upstreamResolver, tenantDetailsGetter, eventHandler, log, jobDeploymentService, compiler.NewEngine(), nil, nil, alertmanager)
-			err := jobService.Update(ctx, sampleTenant, specs)
-=======
-
-			jobService := service.NewJobService(jobRepo, upstreamRepo, downstreamRepo, pluginService, upstreamResolver, tenantDetailsGetter, eventHandler, log, jobDeploymentService, compiler.NewEngine(), nil, nil)
 			updatedJobs, err := jobService.Update(ctx, sampleTenant, specs)
->>>>>>> e306dac3
 			assert.Error(t, err)
 			assert.Len(t, updatedJobs, 1)
 		})
@@ -1083,16 +999,10 @@
 			jobDeploymentService.On("UploadJobs", ctx, sampleTenant, mock.Anything, emptyJobNames).Return(errors.New(errorMsg))
 
 			eventHandler.On("HandleEvent", mock.Anything).Times(1)
-<<<<<<< HEAD
 			alertmanager := new(AlertManager)
 			alertmanager.On("SendJobEvent", mock.Anything)
 			jobService := service.NewJobService(jobRepo, upstreamRepo, downstreamRepo, pluginService, upstreamResolver, tenantDetailsGetter, eventHandler, log, jobDeploymentService, compiler.NewEngine(), nil, nil, alertmanager)
-			err := jobService.Update(ctx, sampleTenant, specs)
-=======
-
-			jobService := service.NewJobService(jobRepo, upstreamRepo, downstreamRepo, pluginService, upstreamResolver, tenantDetailsGetter, eventHandler, log, jobDeploymentService, compiler.NewEngine(), nil, nil)
 			updatedJobs, err := jobService.Update(ctx, sampleTenant, specs)
->>>>>>> e306dac3
 			assert.ErrorContains(t, err, errorMsg)
 			assert.Len(t, updatedJobs, 1)
 		})
