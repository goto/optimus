--- conflicted
+++ resolved
@@ -15,7 +15,6 @@
 )
 
 func ToJobProto(jobEntity *job.Job) *pb.JobSpecification {
-<<<<<<< HEAD
 	spec := jobEntity.Spec()
 
 	j := &pb.JobSpecification{
@@ -26,6 +25,7 @@
 		EndDate:       spec.Schedule().EndDate().String(),
 		Interval:      spec.Schedule().Interval(),
 		DependsOnPast: spec.Schedule().DependsOnPast(),
+		CatchUp:       jobEntity.Spec().Schedule().CatchUp(),
 		TaskName:      spec.Task().Name().String(),
 		Config:        fromConfig(spec.Task().Config()),
 		Dependencies:  fromSpecUpstreams(spec.UpstreamSpec()),
@@ -52,32 +52,6 @@
 		j.WindowSize = spec.WindowConfig().GetSize()
 		j.WindowOffset = spec.WindowConfig().GetOffset()
 		j.WindowTruncateTo = spec.WindowConfig().GetTruncateTo()
-=======
-	return &pb.JobSpecification{
-		Version:          int32(jobEntity.Spec().Version()),
-		Name:             jobEntity.Spec().Name().String(),
-		Owner:            jobEntity.Spec().Owner(),
-		StartDate:        jobEntity.Spec().Schedule().StartDate().String(),
-		EndDate:          jobEntity.Spec().Schedule().EndDate().String(),
-		Interval:         jobEntity.Spec().Schedule().Interval(),
-		DependsOnPast:    jobEntity.Spec().Schedule().DependsOnPast(),
-		CatchUp:          jobEntity.Spec().Schedule().CatchUp(),
-		TaskName:         jobEntity.Spec().Task().Name().String(),
-		Config:           fromConfig(jobEntity.Spec().Task().Config()),
-		WindowPreset:     jobEntity.Spec().WindowConfig().Preset,
-		WindowSize:       jobEntity.Spec().WindowConfig().GetSize(),
-		WindowOffset:     jobEntity.Spec().WindowConfig().GetOffset(),
-		WindowTruncateTo: jobEntity.Spec().WindowConfig().GetTruncateTo(),
-		Dependencies:     fromSpecUpstreams(jobEntity.Spec().UpstreamSpec()),
-		Assets:           fromAsset(jobEntity.Spec().Asset()),
-		Hooks:            fromHooks(jobEntity.Spec().Hooks()),
-		Description:      jobEntity.Spec().Description(),
-		Labels:           jobEntity.Spec().Labels(),
-		Behavior:         fromRetryAndAlerts(jobEntity.Spec().Schedule().Retry(), jobEntity.Spec().AlertSpecs()),
-		Metadata:         fromMetadata(jobEntity.Spec().Metadata()),
-		Destination:      jobEntity.Destination().String(),
-		Sources:          fromResourceURNs(jobEntity.Sources()),
->>>>>>> cb5bf4df
 	}
 
 	return j
