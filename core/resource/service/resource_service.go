--- conflicted
+++ resolved
@@ -3,10 +3,7 @@
 import (
 	"context"
 	"fmt"
-<<<<<<< HEAD
 	"reflect"
-=======
->>>>>>> 719338b3
 	"strings"
 
 	"github.com/goto/salt/log"
@@ -38,7 +35,6 @@
 	GetURN(res *resource.Resource) (string, error)
 }
 
-<<<<<<< HEAD
 type DownstreamRefresher interface {
 	RefreshResourceDownstream(ctx context.Context, resourceURNs []job.ResourceURN, logWriter writer.LogWriter) error
 }
@@ -47,8 +43,6 @@
 	GetDetails(ctx context.Context, tnnt tenant.Tenant) (*tenant.WithDetails, error)
 }
 
-=======
->>>>>>> 719338b3
 type EventHandler interface {
 	HandleEvent(moderator.Event)
 }
@@ -213,10 +207,7 @@
 	return rs.repo.ReadAll(ctx, tnnt, store)
 }
 
-<<<<<<< HEAD
-func (rs ResourceService) Deploy(ctx context.Context, tnnt tenant.Tenant, store resource.Store, incomings []*resource.Resource, logWriter writer.LogWriter) error { // nolint:gocritic
-=======
-func (rs ResourceService) SyncResources(ctx context.Context, tnnt tenant.Tenant, store resource.Store, names []string) (*resource.SyncResponse, error) {
+func (rs ResourceService) SyncResources(ctx context.Context, tnnt tenant.Tenant, store resource.Store, names []string) (*resource.SyncResponse, error) { // nolint:gocritic
 	resources, err := rs.repo.GetResources(ctx, tnnt, store, names)
 	if err != nil {
 		rs.logger.Error("error getting resources [%s] from db: %s", strings.Join(names, ", "), err)
@@ -246,8 +237,7 @@
 	return synced, nil
 }
 
-func (rs ResourceService) Deploy(ctx context.Context, tnnt tenant.Tenant, store resource.Store, resources []*resource.Resource) error { // nolint:gocritic
->>>>>>> 719338b3
+func (rs ResourceService) Deploy(ctx context.Context, tnnt tenant.Tenant, store resource.Store, incomings []*resource.Resource, logWriter writer.LogWriter) error { // nolint:gocritic
 	multiError := errors.NewMultiError("error batch updating resources")
 	for _, r := range incomings {
 		if err := rs.mgr.Validate(r); err != nil {
