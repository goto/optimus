--- conflicted
+++ resolved
@@ -176,11 +176,8 @@
 func (j *JobService) Delete(ctx context.Context, jobTenant tenant.Tenant, jobName job.Name, cleanFlag, forceFlag bool) (affectedDownstream []job.FullName, err error) {
 	downstreamList, err := j.repo.GetDownstreamByJobName(ctx, jobTenant.ProjectName(), jobName)
 	if err != nil {
-<<<<<<< HEAD
 		raiseJobEventMetric(jobTenant, job.MetricJobEventStateDeleteFailed, 1)
-=======
 		j.logger.Error("error getting downstream jobs for [%s]: %s", jobName, err)
->>>>>>> 2eab494e
 		return nil, err
 	}
 
@@ -194,11 +191,8 @@
 	}
 
 	if err := j.repo.Delete(ctx, jobTenant.ProjectName(), jobName, cleanFlag); err != nil {
-<<<<<<< HEAD
 		raiseJobEventMetric(jobTenant, job.MetricJobEventStateDeleteFailed, 1)
-=======
 		j.logger.Error("error deleting job [%s]: %s", jobName, err)
->>>>>>> 2eab494e
 		return downstreamFullNames, err
 	}
 
@@ -724,14 +718,11 @@
 	if len(deletedJobNames) > 0 {
 		logWriter.Write(writer.LogLevelDebug, fmt.Sprintf("[%s] successfully deleted %d jobs", jobTenant.NamespaceName().String(), len(deletedJobNames)))
 	}
-<<<<<<< HEAD
+
 	if len(deletedJobNames) < len(toDelete) {
 		totalFailed := len(toDelete) - len(deletedJobNames)
 		raiseJobEventMetric(jobTenant, job.MetricJobEventStateDeleteFailed, totalFailed)
 	}
-=======
-
->>>>>>> 2eab494e
 	return deletedJobNames, me.ToErr()
 }
 
