--- conflicted
+++ resolved
@@ -5,11 +5,7 @@
 LAST_COMMIT := $(shell git rev-parse --short HEAD)
 LAST_TAG := "$(shell git rev-list --tags --max-count=1)"
 OPMS_VERSION := "$(shell git describe --tags ${LAST_TAG})-next"
-<<<<<<< HEAD
 PROTON_COMMIT := "a884122da9be46a7bea996e829ebeae999ceabf2"
-=======
-PROTON_COMMIT := "301ed22765cfa2ad2e9f84ca6142cedbe0816385"
->>>>>>> 4be81b23
 
 
 .PHONY: build test test-ci generate-proto unit-test-ci integration-test vet coverage clean install lint
