--- conflicted
+++ resolved
@@ -61,14 +61,9 @@
 }
 
 type ReplayConfig struct {
-<<<<<<< HEAD
-	ReplayTimeoutInMinutes     int `default:"180" mapstructure:"replay_timeout_in_minutes"`
-	ExecutionIntervalInSeconds int `default:"120" mapstructure:"execution_interval_in_seconds"`
-=======
-	ReplayTimeoutInMinutes            int               `mapstructure:"replay_timeout_in_minutes" default:"180"`
-	ExecutionIntervalInSeconds        int               `mapstructure:"execution_interval_in_seconds" default:"120"`
+	ReplayTimeoutInMinutes            int               `default:"180"                                        mapstructure:"replay_timeout_in_minutes"`
+	ExecutionIntervalInSeconds        int               `default:"120"                                        mapstructure:"execution_interval_in_seconds"`
 	PluginExecutionProjectConfigNames map[string]string `mapstructure:"plugin_execution_project_config_names"`
->>>>>>> cc10910e
 }
 
 type Publisher struct {
