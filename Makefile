--- conflicted
+++ resolved
@@ -5,11 +5,7 @@
 LAST_COMMIT := $(shell git rev-parse --short HEAD)
 LAST_TAG := "$(shell git rev-list --tags --max-count=1)"
 OPMS_VERSION := "$(shell git describe --tags ${LAST_TAG})-next"
-<<<<<<< HEAD
-PROTON_COMMIT := "05d7f363d596d1ca9f56694b560523ddafc808f1"
-=======
 PROTON_COMMIT := "f76f42ad2602e8bcc3891c560e37a75a14cd867f"
->>>>>>> 38eb9df4
 
 
 .PHONY: build test test-ci generate-proto unit-test-ci integration-test vet coverage clean install lint
