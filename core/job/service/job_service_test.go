package service_test

import (
	"context"
	"errors"
	"fmt"
	"testing"
<<<<<<< HEAD
=======
	"time"
>>>>>>> adea3132

	"github.com/goto/salt/log"
	"github.com/stretchr/testify/assert"
	"github.com/stretchr/testify/mock"

	"github.com/goto/optimus/core/event/moderator"
	"github.com/goto/optimus/core/job"
	"github.com/goto/optimus/core/job/dto"
	"github.com/goto/optimus/core/job/service"
	"github.com/goto/optimus/core/resource"
	"github.com/goto/optimus/core/scheduler"
	"github.com/goto/optimus/core/tenant"
	"github.com/goto/optimus/internal/compiler"
	optErrors "github.com/goto/optimus/internal/errors"
	"github.com/goto/optimus/internal/lib/window"
	"github.com/goto/optimus/internal/utils/filter"
	"github.com/goto/optimus/internal/writer"
	"github.com/goto/optimus/plugin"
)

func TestJobService(t *testing.T) {
	ctx := context.Background()
	project, _ := tenant.NewProject("test-proj",
		map[string]string{
			"bucket":                     "gs://some_folder-2",
			tenant.ProjectSchedulerHost:  "host",
			tenant.ProjectStoragePathKey: "gs://location",
		}, map[string]string{})
	namespace, _ := tenant.NewNamespace("test-ns", project.Name(),
		map[string]string{
			"bucket": "gs://ns_bucket",
		}, map[string]string{})
	secret1, err := tenant.NewPlainTextSecret("table_name", "secret_table")
	assert.Nil(t, err)

	sampleTenant, _ := tenant.NewTenant(project.Name().String(), namespace.Name().String())
	detailedTenant, _ := tenant.NewTenantDetails(project, namespace, []*tenant.PlainTextSecret{secret1})

	otherNamespace, _ := tenant.NewNamespace("other-ns", project.Name(),
		map[string]string{
			"bucket": "gs://other_ns_bucket",
		}, map[string]string{})
	otherTenant, _ := tenant.NewTenant(project.Name().String(), otherNamespace.Name().String())
	secret2, err := tenant.NewPlainTextSecret("bucket", "gs://some_secret_bucket")
	assert.Nil(t, err)
	detailedOtherTenant, _ := tenant.NewTenantDetails(project, otherNamespace, []*tenant.PlainTextSecret{secret2})

	jobVersion := 1
	startDate, err := job.ScheduleDateFrom("2022-10-01")
	assert.NoError(t, err)
	jobSchedule, err := job.NewScheduleBuilder(startDate).Build()
	assert.NoError(t, err)
	jobWindow, err := window.NewConfig("1d", "1d", "", "")
	assert.NoError(t, err)
	jobTaskConfig, err := job.ConfigFrom(map[string]string{
		"sample_task_key":    "sample_value",
		"BQ_SERVICE_ACCOUNT": "service_account",
	})
	assert.NoError(t, err)
	taskName, _ := job.TaskNameFrom("bq2bq")
	jobTask := job.NewTask(taskName, jobTaskConfig)
	jobAsset := job.Asset(map[string]string{
		"query.sql": "select * from `project.dataset.sample`",
	})

	log := log.NewNoop()

	var jobNamesWithInvalidSpec []job.Name
	var emptyJobNames []string

	resourceURNA, err := resource.ParseURN("bigquery://project:dataset.tableA")
	assert.NoError(t, err)
	resourceURNB, err := resource.ParseURN("bigquery://project:dataset.tableB")
	assert.NoError(t, err)
	resourceURNC, err := resource.ParseURN("bigquery://project:dataset.tableC")
	assert.NoError(t, err)
	resourceURND, err := resource.ParseURN("bigquery://project:dataset.tableD")
	assert.NoError(t, err)

	t.Run("Add", func(t *testing.T) {
		t.Run("add jobs", func(t *testing.T) {
			jobRepo := new(JobRepository)
			defer jobRepo.AssertExpectations(t)

			upstreamRepo := new(UpstreamRepository)
			defer upstreamRepo.AssertExpectations(t)

			downstreamRepo := new(DownstreamRepository)
			defer downstreamRepo.AssertExpectations(t)

			pluginService := NewPluginService(t)

			upstreamResolver := new(UpstreamResolver)
			defer upstreamResolver.AssertExpectations(t)

			tenantDetailsGetter := new(TenantDetailsGetter)
			defer tenantDetailsGetter.AssertExpectations(t)

			jobDeploymentService := new(JobDeploymentService)
			defer jobDeploymentService.AssertExpectations(t)

			eventHandler := newEventHandler(t)

			specA, _ := job.NewSpecBuilder(jobVersion, "job-A", "sample-owner", jobSchedule, jobWindow, jobTask).WithAsset(jobAsset).Build()
			specs := []*job.Spec{specA}

			tenantDetailsGetter.On("GetDetails", ctx, sampleTenant).Return(detailedTenant, nil)

			jobADestination := resourceURNA
			pluginService.On("ConstructDestinationURN", ctx, specA.Task().Name().String(), mock.Anything).Return(jobADestination, nil)

			jobAUpstreamName := []resource.URN{resourceURNB}
			pluginService.On("IdentifyUpstreams", ctx, specA.Task().Name().String(), mock.Anything, mock.Anything).Return(jobAUpstreamName, nil)

			jobA := job.NewJob(sampleTenant, specA, jobADestination, jobAUpstreamName, false)
			jobs := []*job.Job{jobA}
			jobRepo.On("Add", ctx, mock.Anything).Return(jobs, nil, nil)

			downstreamRepo.On("GetDownstreamByDestination", ctx, mock.Anything, jobADestination).Return([]*job.Downstream{}, nil)

			upstream := job.NewUpstreamResolved("job-B", "", resourceURNB, sampleTenant, "static", taskName, false)
			jobWithUpstream := job.NewWithUpstream(jobA, []*job.Upstream{upstream})
			upstreamResolver.On("BulkResolve", ctx, project.Name(), jobs, mock.Anything).Return([]*job.WithUpstream{jobWithUpstream}, nil, nil)

			upstreamRepo.On("ReplaceUpstreams", ctx, []*job.WithUpstream{jobWithUpstream}).Return(nil)

			jobNamesToUpload := []string{jobA.GetName()}
			jobDeploymentService.On("UploadJobs", ctx, sampleTenant, jobNamesToUpload, emptyJobNames).Return(nil)

			eventHandler.On("HandleEvent", mock.Anything).Times(1)

			jobService := service.NewJobService(jobRepo, upstreamRepo, downstreamRepo, pluginService, upstreamResolver, tenantDetailsGetter, eventHandler, log, jobDeploymentService, compiler.NewEngine(), nil, nil, nil)
			addedJobs, err := jobService.Add(ctx, sampleTenant, specs)

			assert.NoError(t, err)
			assert.Len(t, addedJobs, len(specs))
		})
		t.Run("add jobs as a new upstream for existing job", func(t *testing.T) {
			jobRepo := new(JobRepository)
			defer jobRepo.AssertExpectations(t)

			upstreamRepo := new(UpstreamRepository)
			defer upstreamRepo.AssertExpectations(t)

			downstreamRepo := new(DownstreamRepository)
			defer downstreamRepo.AssertExpectations(t)

			pluginService := NewPluginService(t)

			upstreamResolver := new(UpstreamResolver)
			defer upstreamResolver.AssertExpectations(t)

			tenantDetailsGetter := new(TenantDetailsGetter)
			defer tenantDetailsGetter.AssertExpectations(t)

			jobDeploymentService := new(JobDeploymentService)
			defer jobDeploymentService.AssertExpectations(t)

			eventHandler := newEventHandler(t)

			specA, _ := job.NewSpecBuilder(jobVersion, "job-A", "sample-owner", jobSchedule, jobWindow, jobTask).WithAsset(jobAsset).Build()
			specB, _ := job.NewSpecBuilder(jobVersion, "job-B", "sample-owner", jobSchedule, jobWindow, jobTask).WithAsset(jobAsset).Build()
			specs := []*job.Spec{specA}

			tenantDetailsGetter.On("GetDetails", ctx, sampleTenant).Return(detailedTenant, nil)

			jobADestination := resourceURNA
			jobBDestination := resourceURNB
			pluginService.On("ConstructDestinationURN", ctx, specA.Task().Name().String(), mock.Anything).Return(jobADestination, nil)

			jobAUpstreamName := []resource.URN{}
			jobBUpstreamName := []resource.URN{resourceURNA}
			pluginService.On("IdentifyUpstreams", ctx, specA.Task().Name().String(), mock.Anything, mock.Anything).Return(jobAUpstreamName, nil)

			jobA := job.NewJob(sampleTenant, specA, jobADestination, jobAUpstreamName, false)
			jobB := job.NewJob(sampleTenant, specB, jobBDestination, jobBUpstreamName, false)
			jobs := []*job.Job{jobA}
			jobRepo.On("Add", ctx, mock.Anything).Return(jobs, nil, nil)

			jobBDownstream := job.NewDownstream("job-B", sampleTenant.ProjectName(), sampleTenant.NamespaceName(), jobTask.Name())
			downstreamRepo.On("GetDownstreamByDestination", ctx, mock.Anything, jobADestination).Return([]*job.Downstream{jobBDownstream}, nil)
			jobRepo.On("GetByJobName", ctx, mock.Anything, jobBDownstream.Name()).Return(jobB, nil)

			upstream := job.NewUpstreamResolved("job-A", "", resourceURNA, sampleTenant, "static", taskName, false)
			jobAWithUpstream := job.NewWithUpstream(jobA, []*job.Upstream{})
			jobBWithUpstream := job.NewWithUpstream(jobB, []*job.Upstream{upstream})
			upstreamResolver.On("BulkResolve", ctx, project.Name(), mock.MatchedBy(func(elems []*job.Job) bool {
				return assert.ElementsMatch(t, elems, append(jobs, jobB))
			}), mock.Anything).Return([]*job.WithUpstream{jobAWithUpstream, jobBWithUpstream}, nil, nil)

			upstreamRepo.On("ReplaceUpstreams", ctx, []*job.WithUpstream{jobAWithUpstream, jobBWithUpstream}).Return(nil)

			jobNamesToUpload := []string{jobA.GetName(), jobB.GetName()}
			jobDeploymentService.On("UploadJobs", ctx, sampleTenant, mock.MatchedBy(func(elems []string) bool {
				return assert.ElementsMatch(t, elems, jobNamesToUpload)
			}), emptyJobNames).Return(nil)

			eventHandler.On("HandleEvent", mock.Anything).Times(1)

			jobService := service.NewJobService(jobRepo, upstreamRepo, downstreamRepo, pluginService, upstreamResolver, tenantDetailsGetter, eventHandler, log, jobDeploymentService, compiler.NewEngine(), nil, nil, nil)
			addedJobs, err := jobService.Add(ctx, sampleTenant, specs)
			assert.NoError(t, err)
			assert.Len(t, addedJobs, len(specs))
		})
		t.Run("return error if unable to get detailed tenant", func(t *testing.T) {
			jobRepo := new(JobRepository)
			defer jobRepo.AssertExpectations(t)

			upstreamRepo := new(UpstreamRepository)
			defer upstreamRepo.AssertExpectations(t)

			downstreamRepo := new(DownstreamRepository)
			defer downstreamRepo.AssertExpectations(t)

			pluginService := NewPluginService(t)

			upstreamResolver := new(UpstreamResolver)
			defer upstreamResolver.AssertExpectations(t)

			tenantDetailsGetter := new(TenantDetailsGetter)
			defer tenantDetailsGetter.AssertExpectations(t)

			specA, _ := job.NewSpecBuilder(jobVersion, "job-A", "sample-owner", jobSchedule, jobWindow, jobTask).WithAsset(jobAsset).Build()
			specs := []*job.Spec{specA}

			tenantDetailsGetter.On("GetDetails", ctx, sampleTenant).Return(&tenant.WithDetails{}, errors.New("internal error"))

			jobService := service.NewJobService(jobRepo, upstreamRepo, downstreamRepo, pluginService, upstreamResolver, tenantDetailsGetter, nil, log, nil, compiler.NewEngine(), nil, nil, nil)
			_, err := jobService.Add(ctx, sampleTenant, specs)
			assert.ErrorContains(t, err, "internal error")
		})
		t.Run("skip job that has issue when generating destination and return error", func(t *testing.T) {
			jobRepo := new(JobRepository)
			defer jobRepo.AssertExpectations(t)

			upstreamRepo := new(UpstreamRepository)
			defer upstreamRepo.AssertExpectations(t)

			downstreamRepo := new(DownstreamRepository)
			defer downstreamRepo.AssertExpectations(t)

			pluginService := NewPluginService(t)

			upstreamResolver := new(UpstreamResolver)
			defer upstreamResolver.AssertExpectations(t)

			tenantDetailsGetter := new(TenantDetailsGetter)
			defer tenantDetailsGetter.AssertExpectations(t)

			jobDeploymentService := new(JobDeploymentService)
			defer jobDeploymentService.AssertExpectations(t)

			eventHandler := newEventHandler(t)

			specA, _ := job.NewSpecBuilder(jobVersion, "job-A", "sample-owner", jobSchedule, jobWindow, jobTask).WithAsset(jobAsset).Build()
			specB, _ := job.NewSpecBuilder(jobVersion, "job-B", "sample-owner", jobSchedule, jobWindow, jobTask).WithAsset(jobAsset).Build()
			specC, _ := job.NewSpecBuilder(jobVersion, "job-C", "sample-owner", jobSchedule, jobWindow, jobTask).WithAsset(jobAsset).Build()
			specs := []*job.Spec{specB, specA, specC}

			tenantDetailsGetter.On("GetDetails", ctx, sampleTenant).Return(detailedTenant, nil)

			jobADestination := resourceURNA
			jobBDestination := resourceURNB
			var jobDestination resource.URN
			pluginService.On("ConstructDestinationURN", ctx, specA.Task().Name().String(), mock.Anything).Return(jobADestination, nil).Once()
			pluginService.On("ConstructDestinationURN", ctx, specB.Task().Name().String(), mock.Anything).Return(jobBDestination, nil).Once()
			pluginService.On("ConstructDestinationURN", ctx, specC.Task().Name().String(), mock.Anything).Return(jobDestination, errors.New("generate destination error")).Once()

			jobAUpstreamName := []resource.URN{resourceURNB}
			pluginService.On("IdentifyUpstreams", ctx, specB.Task().Name().String(), mock.Anything, mock.Anything).Return([]resource.URN{}, errors.New("generate upstream error"))
			pluginService.On("IdentifyUpstreams", ctx, specA.Task().Name().String(), mock.Anything, mock.Anything).Return(jobAUpstreamName, nil)

			jobA := job.NewJob(sampleTenant, specA, jobADestination, jobAUpstreamName, false)
			jobs := []*job.Job{jobA}
			jobRepo.On("Add", ctx, mock.Anything).Return(jobs, nil)

			upstream := job.NewUpstreamResolved("job-B", "", resourceURNB, sampleTenant, "static", taskName, false)
			jobWithUpstream := job.NewWithUpstream(jobA, []*job.Upstream{upstream})
			upstreamResolver.On("BulkResolve", ctx, project.Name(), jobs, mock.Anything).Return([]*job.WithUpstream{jobWithUpstream}, nil, nil)

			upstreamRepo.On("ReplaceUpstreams", ctx, []*job.WithUpstream{jobWithUpstream}).Return(nil)

			jobNamesToUpload := []string{jobA.GetName()}
			jobDeploymentService.On("UploadJobs", ctx, sampleTenant, jobNamesToUpload, emptyJobNames).Return(nil)

			eventHandler.On("HandleEvent", mock.Anything).Times(1)

			jobService := service.NewJobService(jobRepo, upstreamRepo, downstreamRepo, pluginService, upstreamResolver, tenantDetailsGetter, eventHandler, log, jobDeploymentService, compiler.NewEngine(), nil, nil, nil)
			_, err := jobService.Add(ctx, sampleTenant, specs)
			assert.ErrorContains(t, err, "generate upstream error")
		})
		t.Run("return error when all jobs failed to have destination and upstream generated", func(t *testing.T) {
			jobRepo := new(JobRepository)
			defer jobRepo.AssertExpectations(t)

			upstreamRepo := new(UpstreamRepository)
			defer upstreamRepo.AssertExpectations(t)

			downstreamRepo := new(DownstreamRepository)
			defer downstreamRepo.AssertExpectations(t)

			pluginService := NewPluginService(t)

			upstreamResolver := new(UpstreamResolver)
			defer upstreamResolver.AssertExpectations(t)

			tenantDetailsGetter := new(TenantDetailsGetter)
			defer tenantDetailsGetter.AssertExpectations(t)

			specA, _ := job.NewSpecBuilder(jobVersion, "job-A", "sample-owner", jobSchedule, jobWindow, jobTask).WithAsset(jobAsset).Build()
			specB, _ := job.NewSpecBuilder(jobVersion, "job-B", "sample-owner", jobSchedule, jobWindow, jobTask).WithAsset(jobAsset).Build()
			specs := []*job.Spec{specB, specA}

			jobRepo.On("Add", ctx, mock.Anything).Return(nil, nil)

			upstreamResolver.On("BulkResolve", ctx, mock.Anything, mock.Anything, mock.Anything).Return(nil, nil)

			upstreamRepo.On("ReplaceUpstreams", ctx, mock.Anything).Return(nil)

			tenantDetailsGetter.On("GetDetails", ctx, sampleTenant).Return(detailedTenant, nil)

			var jobADestination resource.URN
			jobBDestination := resourceURNB
			pluginService.On("ConstructDestinationURN", ctx, specB.Task().Name().String(), mock.Anything).Return(jobBDestination, nil).Once()
			pluginService.On("ConstructDestinationURN", ctx, specA.Task().Name().String(), mock.Anything).Return(jobADestination, errors.New("generate destination error")).Once()

			pluginService.On("IdentifyUpstreams", ctx, specB.Task().Name().String(), mock.Anything, mock.Anything).Return(nil, errors.New("generate upstream error"))

			jobService := service.NewJobService(jobRepo, upstreamRepo, downstreamRepo, pluginService, upstreamResolver, tenantDetailsGetter, nil, log, nil, compiler.NewEngine(), nil, nil, nil)
			_, err := jobService.Add(ctx, sampleTenant, specs)
			assert.ErrorContains(t, err, "generate upstream error")
		})
		t.Run("should not skip nor return error if jobs is not bq2bq", func(t *testing.T) {
			jobRepo := new(JobRepository)
			defer jobRepo.AssertExpectations(t)

			upstreamRepo := new(UpstreamRepository)
			defer upstreamRepo.AssertExpectations(t)

			downstreamRepo := new(DownstreamRepository)
			defer downstreamRepo.AssertExpectations(t)

			pluginService := NewPluginService(t)

			upstreamResolver := new(UpstreamResolver)
			defer upstreamResolver.AssertExpectations(t)

			tenantDetailsGetter := new(TenantDetailsGetter)
			defer tenantDetailsGetter.AssertExpectations(t)

			jobDeploymentService := new(JobDeploymentService)
			defer jobDeploymentService.AssertExpectations(t)

			eventHandler := newEventHandler(t)

			nonBq2bqTask := job.NewTask("another", nil)
			specA, _ := job.NewSpecBuilder(jobVersion, "job-A", "sample-owner", jobSchedule, jobWindow, nonBq2bqTask).Build()
			specs := []*job.Spec{specA}

			tenantDetailsGetter.On("GetDetails", ctx, sampleTenant).Return(detailedTenant, nil)

			jobA := job.NewJob(sampleTenant, specA, resource.ZeroURN(), nil, false)
			jobs := []*job.Job{jobA}

			jobRepo.On("Add", ctx, mock.Anything).Return(jobs, nil)

			pluginService.On("ConstructDestinationURN", ctx, specA.Task().Name().String(), mock.Anything).Return(resource.ZeroURN(), nil)
			pluginService.On("IdentifyUpstreams", ctx, specA.Task().Name().String(), mock.Anything, mock.Anything).Return([]resource.URN{}, nil)
			jobWithUpstream := job.NewWithUpstream(jobA, nil)
			upstreamResolver.On("BulkResolve", ctx, project.Name(), jobs, mock.Anything).Return([]*job.WithUpstream{jobWithUpstream}, nil, nil)

			upstreamRepo.On("ReplaceUpstreams", ctx, []*job.WithUpstream{jobWithUpstream}).Return(nil)

			jobNamesToUpload := []string{jobA.GetName()}
			jobDeploymentService.On("UploadJobs", ctx, sampleTenant, jobNamesToUpload, emptyJobNames).Return(nil)

			eventHandler.On("HandleEvent", mock.Anything).Times(1)

			jobService := service.NewJobService(jobRepo, upstreamRepo, downstreamRepo, pluginService, upstreamResolver, tenantDetailsGetter, eventHandler, log, jobDeploymentService, compiler.NewEngine(), nil, nil, nil)
			addedJobs, err := jobService.Add(ctx, sampleTenant, specs)
			assert.NoError(t, err)
			assert.Len(t, addedJobs, len(specs))
		})
		t.Run("should skip and not return error if one of the job is failed to be inserted to db", func(t *testing.T) {
			jobRepo := new(JobRepository)
			defer jobRepo.AssertExpectations(t)

			upstreamRepo := new(UpstreamRepository)
			defer upstreamRepo.AssertExpectations(t)

			downstreamRepo := new(DownstreamRepository)
			defer downstreamRepo.AssertExpectations(t)

			pluginService := NewPluginService(t)

			upstreamResolver := new(UpstreamResolver)
			defer upstreamResolver.AssertExpectations(t)

			tenantDetailsGetter := new(TenantDetailsGetter)
			defer tenantDetailsGetter.AssertExpectations(t)

			jobDeploymentService := new(JobDeploymentService)
			defer jobDeploymentService.AssertExpectations(t)

			eventHandler := newEventHandler(t)

			specA, _ := job.NewSpecBuilder(jobVersion, "job-A", "sample-owner", jobSchedule, jobWindow, jobTask).WithAsset(jobAsset).Build()
			specB, _ := job.NewSpecBuilder(jobVersion, "job-B", "sample-owner", jobSchedule, jobWindow, jobTask).WithAsset(jobAsset).Build()
			specs := []*job.Spec{specA, specB}

			tenantDetailsGetter.On("GetDetails", ctx, sampleTenant).Return(detailedTenant, nil)

			resourceA := resourceURNA
			var resourceB resource.URN
			pluginService.On("ConstructDestinationURN", ctx, specA.Task().Name().String(), mock.Anything).Return(resourceA, nil).Once()
			pluginService.On("ConstructDestinationURN", ctx, specB.Task().Name().String(), mock.Anything).Return(resourceB, errors.New("some error")).Once()

			jobSourcesA := []resource.URN{resourceURNB}
			pluginService.On("IdentifyUpstreams", ctx, specA.Task().Name().String(), mock.Anything, mock.Anything).Return(jobSourcesA, nil)
			pluginService.On("IdentifyUpstreams", ctx, specB.Task().Name().String(), mock.Anything, mock.Anything).Return(nil, errors.New("another error"))

			jobB := job.NewJob(sampleTenant, specB, resource.ZeroURN(), nil, false)
			savedJobs := []*job.Job{jobB}
			jobRepo.On("Add", ctx, mock.Anything).Return(savedJobs, errors.New("unable to save job A"))

			downstreamRepo.On("GetDownstreamByDestination", ctx, mock.Anything, mock.Anything).Return([]*job.Downstream{}, nil)

			jobWithUpstreamB := job.NewWithUpstream(jobB, nil)
			upstreamResolver.On("BulkResolve", ctx, project.Name(), savedJobs, mock.Anything).Return([]*job.WithUpstream{jobWithUpstreamB}, nil, nil)

			upstreamRepo.On("ReplaceUpstreams", ctx, mock.Anything).Return(nil)

			jobNamesToUpload := []string{jobB.GetName()}
			jobDeploymentService.On("UploadJobs", ctx, sampleTenant, jobNamesToUpload, emptyJobNames).Return(nil)

			eventHandler.On("HandleEvent", mock.Anything).Times(1)

			jobService := service.NewJobService(jobRepo, upstreamRepo, downstreamRepo, pluginService, upstreamResolver, tenantDetailsGetter, eventHandler, log, jobDeploymentService, compiler.NewEngine(), nil, nil, nil)
			_, err := jobService.Add(ctx, sampleTenant, specs)
			assert.ErrorContains(t, err, "unable to save job A")
		})
		t.Run("return error when all jobs failed to be inserted to db", func(t *testing.T) {
			jobRepo := new(JobRepository)
			defer jobRepo.AssertExpectations(t)

			upstreamRepo := new(UpstreamRepository)
			defer upstreamRepo.AssertExpectations(t)

			downstreamRepo := new(DownstreamRepository)
			defer downstreamRepo.AssertExpectations(t)

			pluginService := NewPluginService(t)

			upstreamResolver := new(UpstreamResolver)
			defer upstreamResolver.AssertExpectations(t)

			tenantDetailsGetter := new(TenantDetailsGetter)
			defer tenantDetailsGetter.AssertExpectations(t)

			specA, _ := job.NewSpecBuilder(jobVersion, "job-A", "sample-owner", jobSchedule, jobWindow, jobTask).WithAsset(jobAsset).Build()
			specs := []*job.Spec{specA}

			tenantDetailsGetter.On("GetDetails", ctx, sampleTenant).Return(detailedTenant, nil)

			downstreamRepo.On("GetDownstreamByDestination", ctx, mock.Anything, mock.Anything).Return([]*job.Downstream{}, nil)

			upstreamResolver.On("BulkResolve", ctx, mock.Anything, mock.Anything, mock.Anything).Return(nil, nil)

			upstreamRepo.On("ReplaceUpstreams", ctx, mock.Anything).Return(nil)

			resourceA := resourceURNA
			pluginService.On("ConstructDestinationURN", ctx, specA.Task().Name().String(), mock.Anything).Return(resourceA, nil).Once()

			jobSourcesA := []resource.URN{resourceURNB}
			pluginService.On("IdentifyUpstreams", ctx, specA.Task().Name().String(), mock.Anything, mock.Anything).Return(jobSourcesA, nil)

			jobRepo.On("Add", ctx, mock.Anything).Return([]*job.Job{}, errors.New("unable to save job A"), errors.New("all jobs failed"))

			jobService := service.NewJobService(jobRepo, upstreamRepo, downstreamRepo, pluginService, upstreamResolver, tenantDetailsGetter, nil, log, nil, compiler.NewEngine(), nil, nil, nil)
			_, err := jobService.Add(ctx, sampleTenant, specs)
			assert.ErrorContains(t, err, "unable to save job A")
		})
		t.Run("should return error if failed to save upstream", func(t *testing.T) {
			jobRepo := new(JobRepository)
			defer jobRepo.AssertExpectations(t)

			upstreamRepo := new(UpstreamRepository)
			defer upstreamRepo.AssertExpectations(t)

			downstreamRepo := new(DownstreamRepository)
			defer downstreamRepo.AssertExpectations(t)

			pluginService := NewPluginService(t)

			upstreamResolver := new(UpstreamResolver)
			defer upstreamResolver.AssertExpectations(t)

			tenantDetailsGetter := new(TenantDetailsGetter)
			defer tenantDetailsGetter.AssertExpectations(t)

			jobDeploymentService := new(JobDeploymentService)
			defer jobDeploymentService.AssertExpectations(t)

			eventHandler := newEventHandler(t)

			specA, _ := job.NewSpecBuilder(jobVersion, "job-A", "sample-owner", jobSchedule, jobWindow, jobTask).WithAsset(jobAsset).Build()
			specs := []*job.Spec{specA}

			tenantDetailsGetter.On("GetDetails", ctx, sampleTenant).Return(detailedTenant, nil)

			resourceA := resourceURNA
			pluginService.On("ConstructDestinationURN", ctx, specA.Task().Name().String(), mock.Anything).Return(resourceA, nil).Once()

			jobSourcesA := []resource.URN{resourceURNB}
			pluginService.On("IdentifyUpstreams", ctx, specA.Task().Name().String(), mock.Anything, mock.Anything).Return(jobSourcesA, nil)

			jobA := job.NewJob(sampleTenant, specA, resourceA, jobSourcesA, false)
			jobs := []*job.Job{jobA}

			jobRepo.On("Add", ctx, mock.Anything).Return(jobs, nil, nil)

			downstreamRepo.On("GetDownstreamByDestination", ctx, mock.Anything, mock.Anything).Return([]*job.Downstream{}, nil)

			jobWithUpstreamA := job.NewWithUpstream(jobA, nil)
			upstreamResolver.On("BulkResolve", ctx, project.Name(), jobs, mock.Anything).Return([]*job.WithUpstream{jobWithUpstreamA}, nil, nil)

			upstreamRepo.On("ReplaceUpstreams", ctx, mock.Anything).Return(errors.New("internal error"))

			jobNamesToUpload := []string{jobA.GetName()}
			jobDeploymentService.On("UploadJobs", ctx, sampleTenant, jobNamesToUpload, emptyJobNames).Return(nil)

			eventHandler.On("HandleEvent", mock.Anything).Times(1)

			jobService := service.NewJobService(jobRepo, upstreamRepo, downstreamRepo, pluginService, upstreamResolver, tenantDetailsGetter, eventHandler, log, jobDeploymentService, compiler.NewEngine(), nil, nil, nil)
			_, err := jobService.Add(ctx, sampleTenant, specs)
			assert.Error(t, err)
		})
		t.Run("should not return error if adding a job with its downstream", func(t *testing.T) {
			jobRepo := new(JobRepository)
			defer jobRepo.AssertExpectations(t)

			upstreamRepo := new(UpstreamRepository)
			defer upstreamRepo.AssertExpectations(t)

			downstreamRepo := new(DownstreamRepository)
			defer downstreamRepo.AssertExpectations(t)

			pluginService := NewPluginService(t)

			upstreamResolver := new(UpstreamResolver)
			defer upstreamResolver.AssertExpectations(t)

			tenantDetailsGetter := new(TenantDetailsGetter)
			defer tenantDetailsGetter.AssertExpectations(t)

			jobDeploymentService := new(JobDeploymentService)
			defer jobDeploymentService.AssertExpectations(t)

			eventHandler := newEventHandler(t)

			specA, _ := job.NewSpecBuilder(jobVersion, "job-A", "sample-owner", jobSchedule, jobWindow, jobTask).WithAsset(jobAsset).Build()
			specB, _ := job.NewSpecBuilder(jobVersion, "job-B", "sample-owner", jobSchedule, jobWindow, jobTask).WithAsset(jobAsset).Build()
			specs := []*job.Spec{specA, specB}

			tenantDetailsGetter.On("GetDetails", ctx, sampleTenant).Return(detailedTenant, nil)

			jobADestination := resourceURNA
			jobBDestination := resourceURNB
			pluginService.On("ConstructDestinationURN", ctx, specA.Task().Name().String(), mock.Anything).Return(jobADestination, nil)

			jobAUpstreamName := []resource.URN{}
			jobBUpstreamName := []resource.URN{resourceURNA}
			pluginService.On("IdentifyUpstreams", ctx, specA.Task().Name().String(), mock.Anything, mock.Anything).Return(jobAUpstreamName, nil)

			jobA := job.NewJob(sampleTenant, specA, jobADestination, jobAUpstreamName, false)
			jobB := job.NewJob(sampleTenant, specB, jobBDestination, jobBUpstreamName, false)
			jobs := []*job.Job{jobA, jobB}
			jobRepo.On("Add", ctx, mock.Anything).Return(jobs, nil, nil)

			jobBDownstream := job.NewDownstream("job-B", sampleTenant.ProjectName(), sampleTenant.NamespaceName(), jobTask.Name())
			downstreamRepo.On("GetDownstreamByDestination", ctx, mock.Anything, jobADestination).Return([]*job.Downstream{jobBDownstream}, nil)
			jobRepo.On("GetByJobName", ctx, mock.Anything, jobBDownstream.Name()).Return(jobB, nil)

			upstream := job.NewUpstreamResolved("job-A", "", resourceURNA, sampleTenant, "static", taskName, false)
			jobAWithUpstream := job.NewWithUpstream(jobA, []*job.Upstream{})
			jobBWithUpstream := job.NewWithUpstream(jobB, []*job.Upstream{upstream})
			upstreamResolver.On("BulkResolve", ctx, project.Name(), mock.MatchedBy(func(elems []*job.Job) bool {
				return assert.ElementsMatch(t, elems, jobs)
			}), mock.Anything).Return([]*job.WithUpstream{jobAWithUpstream, jobBWithUpstream}, nil, nil)

			upstreamRepo.On("ReplaceUpstreams", ctx, []*job.WithUpstream{jobAWithUpstream, jobBWithUpstream}).Return(nil)

			jobNamesToUpload := []string{jobA.GetName(), jobB.GetName()}
			jobDeploymentService.On("UploadJobs", ctx, sampleTenant, mock.MatchedBy(func(elems []string) bool {
				return assert.ElementsMatch(t, elems, jobNamesToUpload)
			}), emptyJobNames).Return(nil)

			eventHandler.On("HandleEvent", mock.Anything).Times(2)

			jobService := service.NewJobService(jobRepo, upstreamRepo, downstreamRepo, pluginService, upstreamResolver, tenantDetailsGetter, eventHandler, log, jobDeploymentService, compiler.NewEngine(), nil, nil, nil)
			addedJobs, err := jobService.Add(ctx, sampleTenant, specs)
			assert.NoError(t, err)
			assert.Len(t, addedJobs, len(specs))
		})
		t.Run("return error if encounter issue when uploading jobs", func(t *testing.T) {
			jobRepo := new(JobRepository)
			defer jobRepo.AssertExpectations(t)

			upstreamRepo := new(UpstreamRepository)
			defer upstreamRepo.AssertExpectations(t)

			downstreamRepo := new(DownstreamRepository)
			defer downstreamRepo.AssertExpectations(t)

			pluginService := NewPluginService(t)

			upstreamResolver := new(UpstreamResolver)
			defer upstreamResolver.AssertExpectations(t)

			tenantDetailsGetter := new(TenantDetailsGetter)
			defer tenantDetailsGetter.AssertExpectations(t)

			jobDeploymentService := new(JobDeploymentService)
			defer jobDeploymentService.AssertExpectations(t)

			eventHandler := newEventHandler(t)

			specA, _ := job.NewSpecBuilder(jobVersion, "job-A", "sample-owner", jobSchedule, jobWindow, jobTask).WithAsset(jobAsset).Build()
			specs := []*job.Spec{specA}

			tenantDetailsGetter.On("GetDetails", ctx, sampleTenant).Return(detailedTenant, nil)

			jobADestination := resourceURNA
			pluginService.On("ConstructDestinationURN", ctx, specA.Task().Name().String(), mock.Anything).Return(jobADestination, nil)

			jobAUpstreamName := []resource.URN{resourceURNB}
			pluginService.On("IdentifyUpstreams", ctx, specA.Task().Name().String(), mock.Anything, mock.Anything).Return(jobAUpstreamName, nil)

			jobA := job.NewJob(sampleTenant, specA, jobADestination, jobAUpstreamName, false)
			jobs := []*job.Job{jobA}
			jobRepo.On("Add", ctx, mock.Anything).Return(jobs, nil, nil)

			downstreamRepo.On("GetDownstreamByDestination", ctx, mock.Anything, mock.Anything).Return([]*job.Downstream{}, nil)

			upstream := job.NewUpstreamResolved("job-B", "", resourceURNB, sampleTenant, "static", taskName, false)
			jobWithUpstream := job.NewWithUpstream(jobA, []*job.Upstream{upstream})
			upstreamResolver.On("BulkResolve", ctx, project.Name(), jobs, mock.Anything).Return([]*job.WithUpstream{jobWithUpstream}, nil, nil)

			upstreamRepo.On("ReplaceUpstreams", ctx, []*job.WithUpstream{jobWithUpstream}).Return(nil)

			errorMsg := "internal error"
			jobDeploymentService.On("UploadJobs", ctx, sampleTenant, mock.Anything, emptyJobNames).Return(errors.New(errorMsg))

			eventHandler.On("HandleEvent", mock.Anything).Times(1)

			jobService := service.NewJobService(jobRepo, upstreamRepo, downstreamRepo, pluginService, upstreamResolver, tenantDetailsGetter, eventHandler, log, jobDeploymentService, compiler.NewEngine(), nil, nil, nil)
			_, err := jobService.Add(ctx, sampleTenant, specs)
			assert.ErrorContains(t, err, errorMsg)
		})
	})
	t.Run("Update", func(t *testing.T) {
		t.Run("update jobs", func(t *testing.T) {
			jobRepo := new(JobRepository)
			defer jobRepo.AssertExpectations(t)

			upstreamRepo := new(UpstreamRepository)
			defer upstreamRepo.AssertExpectations(t)

			downstreamRepo := new(DownstreamRepository)
			defer downstreamRepo.AssertExpectations(t)

			pluginService := NewPluginService(t)

			upstreamResolver := new(UpstreamResolver)
			defer upstreamResolver.AssertExpectations(t)

			tenantDetailsGetter := new(TenantDetailsGetter)
			defer tenantDetailsGetter.AssertExpectations(t)

			jobDeploymentService := new(JobDeploymentService)
			defer jobDeploymentService.AssertExpectations(t)

			alertManager := new(AlertManager)
			alertManager.On("SendJobEvent", mock.Anything).Return()
			defer alertManager.AssertExpectations(t)

			eventHandler := newEventHandler(t)

			specA, _ := job.NewSpecBuilder(jobVersion, "job-A", "sample-owner", jobSchedule, jobWindow, jobTask).WithAsset(jobAsset).Build()
			specs := []*job.Spec{specA}

			tenantDetailsGetter.On("GetDetails", ctx, sampleTenant).Return(detailedTenant, nil)

			jobADestination := resourceURNA
			pluginService.On("ConstructDestinationURN", ctx, specA.Task().Name().String(), mock.Anything).Return(jobADestination, nil)

			jobAUpstreamName := []resource.URN{resourceURNB}
			pluginService.On("IdentifyUpstreams", ctx, specA.Task().Name().String(), mock.Anything, mock.Anything).Return(jobAUpstreamName, nil)

			downstreamRepo.On("GetDownstreamByDestination", ctx, mock.Anything, mock.Anything).Return([]*job.Downstream{}, nil)

			jobA := job.NewJob(sampleTenant, specA, jobADestination, jobAUpstreamName, false)
			jobs := []*job.Job{jobA}
			jobRepo.On("Update", ctx, mock.Anything).Return(jobs, nil, nil)
			jobRepo.On("GetByJobName", ctx, project.Name(), specA.Name()).Return(jobA, nil)

			upstream := job.NewUpstreamResolved("job-B", "", resourceURNB, sampleTenant, "static", taskName, false)
			jobWithUpstream := job.NewWithUpstream(jobA, []*job.Upstream{upstream})
			upstreamResolver.On("BulkResolve", ctx, project.Name(), jobs, mock.Anything).Return([]*job.WithUpstream{jobWithUpstream}, nil, nil)

			upstreamRepo.On("ReplaceUpstreams", ctx, []*job.WithUpstream{jobWithUpstream}).Return(nil)

			jobNamesToUpload := []string{jobA.GetName()}
			jobDeploymentService.On("UploadJobs", ctx, sampleTenant, jobNamesToUpload, emptyJobNames).Return(nil)

			eventHandler.On("HandleEvent", mock.Anything).Times(1)

			jobService := service.NewJobService(jobRepo, upstreamRepo, downstreamRepo, pluginService, upstreamResolver, tenantDetailsGetter, eventHandler, log, jobDeploymentService, compiler.NewEngine(), nil, nil, alertManager)
			updateJobs, err := jobService.Update(ctx, sampleTenant, specs)
			assert.NoError(t, err)
			assert.Len(t, updateJobs, 1)
		})

		t.Run("update jobs as a new upstream for another job", func(t *testing.T) {
			jobRepo := new(JobRepository)
			defer jobRepo.AssertExpectations(t)

			upstreamRepo := new(UpstreamRepository)
			defer upstreamRepo.AssertExpectations(t)

			downstreamRepo := new(DownstreamRepository)
			defer downstreamRepo.AssertExpectations(t)

			pluginService := NewPluginService(t)

			upstreamResolver := new(UpstreamResolver)
			defer upstreamResolver.AssertExpectations(t)

			tenantDetailsGetter := new(TenantDetailsGetter)
			defer tenantDetailsGetter.AssertExpectations(t)

			jobDeploymentService := new(JobDeploymentService)
			defer jobDeploymentService.AssertExpectations(t)

			eventHandler := newEventHandler(t)

			specA, _ := job.NewSpecBuilder(jobVersion, "job-A", "sample-owner", jobSchedule, jobWindow, jobTask).WithAsset(jobAsset).Build()
			specB, _ := job.NewSpecBuilder(jobVersion, "job-B", "sample-owner", jobSchedule, jobWindow, jobTask).WithAsset(jobAsset).Build()
			specC, _ := job.NewSpecBuilder(jobVersion, "job-C", "sample-owner", jobSchedule, jobWindow, jobTask).WithAsset(jobAsset).Build()
			specs := []*job.Spec{specA}

			tenantDetailsGetter.On("GetDetails", ctx, sampleTenant).Return(detailedTenant, nil)

			jobADestination := resourceURNA
			jobBDestination := resourceURNB
			pluginService.On("ConstructDestinationURN", ctx, specA.Task().Name().String(), mock.Anything).Return(jobADestination, nil)

			jobAUpstreamName := []resource.URN{}
			jobBUpstreamName := []resource.URN{resourceURNA}
			jobCUpstreamName := []resource.URN{resourceURNA}
			pluginService.On("IdentifyUpstreams", ctx, specA.Task().Name().String(), mock.Anything, mock.Anything).Return(jobAUpstreamName, nil)

			jobA := job.NewJob(sampleTenant, specA, jobADestination, jobAUpstreamName, false)
			jobB := job.NewJob(sampleTenant, specB, jobBDestination, jobBUpstreamName, false)
			jobC := job.NewJob(sampleTenant, specC, jobBDestination, jobCUpstreamName, false)
			jobs := []*job.Job{jobA}
			jobRepo.On("GetByJobName", ctx, project.Name(), specA.Name()).Return(jobA, nil)

			jobBDownstream := job.NewDownstream("job-B", sampleTenant.ProjectName(), sampleTenant.NamespaceName(), jobTask.Name())
			downstreamRepo.On("GetDownstreamByDestination", ctx, mock.Anything, jobADestination).Return([]*job.Downstream{jobBDownstream}, nil).Once()
			jobRepo.On("GetByJobName", ctx, mock.Anything, jobBDownstream.Name()).Return(jobB, nil)

			jobRepo.On("Update", ctx, mock.Anything).Return(jobs, nil, nil)

			jobCDownstream := job.NewDownstream("job-C", sampleTenant.ProjectName(), sampleTenant.NamespaceName(), jobTask.Name())
			downstreamRepo.On("GetDownstreamByDestination", ctx, mock.Anything, jobADestination).Return([]*job.Downstream{jobCDownstream}, nil).Once()
			jobRepo.On("GetByJobName", ctx, mock.Anything, jobCDownstream.Name()).Return(jobC, nil)

			upstream := job.NewUpstreamResolved("job-A", "", resourceURNA, sampleTenant, "static", taskName, false)
			jobAWithUpstream := job.NewWithUpstream(jobA, []*job.Upstream{})
			jobBWithUpstream := job.NewWithUpstream(jobB, []*job.Upstream{})
			jobCWithUpstream := job.NewWithUpstream(jobC, []*job.Upstream{upstream})
			upstreamResolver.On("BulkResolve", ctx, project.Name(), mock.MatchedBy(func(elems []*job.Job) bool {
				return assert.ElementsMatch(t, elems, append(jobs, jobB, jobC))
			}), mock.Anything).Return([]*job.WithUpstream{jobAWithUpstream, jobBWithUpstream, jobCWithUpstream}, nil, nil)

			upstreamRepo.On("ReplaceUpstreams", ctx, []*job.WithUpstream{jobAWithUpstream, jobBWithUpstream, jobCWithUpstream}).Return(nil)

			jobNamesToUpload := []string{jobA.GetName(), jobB.GetName(), jobC.GetName()}
			jobDeploymentService.On("UploadJobs", ctx, sampleTenant, mock.MatchedBy(func(elems []string) bool {
				return assert.ElementsMatch(t, elems, jobNamesToUpload)
			}), emptyJobNames).Return(nil)

			eventHandler.On("HandleEvent", mock.Anything).Times(1)

			alertManager := new(AlertManager)
			alertManager.On("SendJobEvent", mock.Anything).Return()
			defer alertManager.AssertExpectations(t)

			jobService := service.NewJobService(jobRepo, upstreamRepo, downstreamRepo, pluginService, upstreamResolver, tenantDetailsGetter, eventHandler, log, jobDeploymentService, compiler.NewEngine(), nil, nil, alertManager)
			updateJobs, err := jobService.Update(ctx, sampleTenant, specs)
			assert.NoError(t, err)
			assert.Len(t, updateJobs, 1)
		})

		t.Run("return error if unable to get detailed tenant", func(t *testing.T) {
			jobRepo := new(JobRepository)
			defer jobRepo.AssertExpectations(t)

			upstreamRepo := new(UpstreamRepository)
			defer upstreamRepo.AssertExpectations(t)

			downstreamRepo := new(DownstreamRepository)
			defer downstreamRepo.AssertExpectations(t)

			pluginService := NewPluginService(t)

			upstreamResolver := new(UpstreamResolver)
			defer upstreamResolver.AssertExpectations(t)

			tenantDetailsGetter := new(TenantDetailsGetter)
			defer tenantDetailsGetter.AssertExpectations(t)

			specA, _ := job.NewSpecBuilder(jobVersion, "job-A", "sample-owner", jobSchedule, jobWindow, jobTask).WithAsset(jobAsset).Build()
			specs := []*job.Spec{specA}

			tenantDetailsGetter.On("GetDetails", ctx, sampleTenant).Return(&tenant.WithDetails{}, errors.New("internal error"))

			jobService := service.NewJobService(jobRepo, upstreamRepo, downstreamRepo, pluginService, upstreamResolver, tenantDetailsGetter, nil, log, nil, compiler.NewEngine(), nil, nil, nil)
			updatedJobs, err := jobService.Update(ctx, sampleTenant, specs)
			assert.ErrorContains(t, err, "internal error")
			assert.Empty(t, updatedJobs)
		})
		t.Run("skip job that has issue when generating destination and return error", func(t *testing.T) {
			jobRepo := new(JobRepository)
			defer jobRepo.AssertExpectations(t)

			upstreamRepo := new(UpstreamRepository)
			defer upstreamRepo.AssertExpectations(t)

			downstreamRepo := new(DownstreamRepository)
			defer downstreamRepo.AssertExpectations(t)

			pluginService := NewPluginService(t)

			upstreamResolver := new(UpstreamResolver)
			defer upstreamResolver.AssertExpectations(t)

			tenantDetailsGetter := new(TenantDetailsGetter)
			defer tenantDetailsGetter.AssertExpectations(t)

			jobDeploymentService := new(JobDeploymentService)
			defer jobDeploymentService.AssertExpectations(t)

			eventHandler := newEventHandler(t)

			specA, _ := job.NewSpecBuilder(jobVersion, "job-A", "sample-owner", jobSchedule, jobWindow, jobTask).WithAsset(jobAsset).Build()
			specB, _ := job.NewSpecBuilder(jobVersion, "job-B", "sample-owner", jobSchedule, jobWindow, jobTask).WithAsset(jobAsset).Build()
			specC, _ := job.NewSpecBuilder(jobVersion, "job-C", "sample-owner", jobSchedule, jobWindow, jobTask).WithAsset(jobAsset).Build()
			specs := []*job.Spec{specB, specA, specC}

			tenantDetailsGetter.On("GetDetails", ctx, sampleTenant).Return(detailedTenant, nil)

			jobADestination := resourceURNA
			jobBDestination := resourceURNB
			jobCDestination := resourceURNC
			var jobDestination resource.URN
			pluginService.On("ConstructDestinationURN", ctx, specB.Task().Name().String(), mock.Anything).Return(jobBDestination, nil).Once()
			pluginService.On("ConstructDestinationURN", ctx, specA.Task().Name().String(), mock.Anything).Return(jobADestination, nil).Once()
			pluginService.On("ConstructDestinationURN", ctx, specC.Task().Name().String(), mock.Anything).Return(jobDestination, errors.New("generate destination error")).Once()

			jobAUpstreamName := []resource.URN{resourceURNB}
			jobBUpstreamName := []resource.URN{resourceURNC}
			jobCUpstreamName := []resource.URN{resourceURND}
			pluginService.On("IdentifyUpstreams", ctx, specA.Task().Name().String(), mock.Anything, mock.Anything).Return([]resource.URN{}, errors.New("generate upstream error"))
			pluginService.On("IdentifyUpstreams", ctx, specB.Task().Name().String(), mock.Anything, mock.Anything).Return(jobAUpstreamName, nil)

			jobA := job.NewJob(sampleTenant, specA, jobADestination, jobAUpstreamName, false)
			jobB := job.NewJob(sampleTenant, specA, jobBDestination, jobBUpstreamName, false)
			jobC := job.NewJob(sampleTenant, specA, jobCDestination, jobCUpstreamName, false)
			jobs := []*job.Job{jobA}
			jobRepo.On("Update", ctx, mock.Anything).Return(jobs, nil, nil)
			jobRepo.On("GetByJobName", ctx, project.Name(), specA.Name()).Return(jobA, nil)
			jobRepo.On("GetByJobName", ctx, project.Name(), specB.Name()).Return(jobB, nil)
			jobRepo.On("GetByJobName", ctx, project.Name(), specC.Name()).Return(jobC, nil)

			downstreamRepo.On("GetDownstreamByDestination", ctx, mock.Anything, mock.Anything).Return([]*job.Downstream{}, nil)

			upstream := job.NewUpstreamResolved("job-B", "", resourceURNB, sampleTenant, "static", taskName, false)
			jobWithUpstream := job.NewWithUpstream(jobA, []*job.Upstream{upstream})
			upstreamResolver.On("BulkResolve", ctx, project.Name(), jobs, mock.Anything).Return([]*job.WithUpstream{jobWithUpstream}, nil, nil)

			upstreamRepo.On("ReplaceUpstreams", ctx, []*job.WithUpstream{jobWithUpstream}).Return(nil)

			jobNamesToUpload := []string{jobA.GetName()}
			jobDeploymentService.On("UploadJobs", ctx, sampleTenant, jobNamesToUpload, emptyJobNames).Return(nil)

			eventHandler.On("HandleEvent", mock.Anything).Times(1)

			alertManager := new(AlertManager)
			alertManager.On("SendJobEvent", mock.Anything).Return()
			defer alertManager.AssertExpectations(t)

			jobService := service.NewJobService(jobRepo, upstreamRepo, downstreamRepo, pluginService, upstreamResolver, tenantDetailsGetter, eventHandler, log, jobDeploymentService, compiler.NewEngine(), nil, nil, alertManager)
			updatedJobs, err := jobService.Update(ctx, sampleTenant, specs)
			assert.ErrorContains(t, err, "generate upstream error")
			assert.Len(t, updatedJobs, 1)
		})
		t.Run("return error when all jobs failed to have destination and upstream generated", func(t *testing.T) {
			jobRepo := new(JobRepository)
			defer jobRepo.AssertExpectations(t)

			upstreamRepo := new(UpstreamRepository)
			defer upstreamRepo.AssertExpectations(t)

			downstreamRepo := new(DownstreamRepository)
			defer downstreamRepo.AssertExpectations(t)

			pluginService := NewPluginService(t)

			upstreamResolver := new(UpstreamResolver)
			defer upstreamResolver.AssertExpectations(t)

			tenantDetailsGetter := new(TenantDetailsGetter)
			defer tenantDetailsGetter.AssertExpectations(t)

			specA, _ := job.NewSpecBuilder(jobVersion, "job-A", "sample-owner", jobSchedule, jobWindow, jobTask).WithAsset(jobAsset).Build()
			specB, _ := job.NewSpecBuilder(jobVersion, "job-B", "sample-owner", jobSchedule, jobWindow, jobTask).WithAsset(jobAsset).Build()
			jobA := job.NewJob(sampleTenant, specA, resourceURNA, []resource.URN{resourceURNB}, false)
			jobB := job.NewJob(sampleTenant, specA, resourceURNB, []resource.URN{resourceURNA}, false)
			specs := []*job.Spec{specB, specA}

			jobRepo.On("Update", ctx, mock.Anything).Return(nil, nil)
			jobRepo.On("GetByJobName", ctx, project.Name(), specA.Name()).Return(jobA, nil)
			jobRepo.On("GetByJobName", ctx, project.Name(), specB.Name()).Return(jobB, nil)

			downstreamRepo.On("GetDownstreamByDestination", ctx, mock.Anything, mock.Anything).Return([]*job.Downstream{}, nil)

			upstreamResolver.On("BulkResolve", ctx, mock.Anything, mock.Anything, mock.Anything).Return(nil, nil)

			upstreamRepo.On("ReplaceUpstreams", ctx, mock.Anything).Return(nil)

			tenantDetailsGetter.On("GetDetails", ctx, sampleTenant).Return(detailedTenant, nil)

			var jobADestination resource.URN
			jobBDestination := resourceURNB
			pluginService.On("ConstructDestinationURN", ctx, specB.Task().Name().String(), mock.Anything).Return(jobBDestination, nil).Once()
			pluginService.On("ConstructDestinationURN", ctx, specA.Task().Name().String(), mock.Anything).Return(jobADestination, errors.New("generate destination error")).Once()

			pluginService.On("IdentifyUpstreams", ctx, specB.Task().Name().String(), mock.Anything, mock.Anything).Return(nil, errors.New("generate upstream error"))

			jobService := service.NewJobService(jobRepo, upstreamRepo, downstreamRepo, pluginService, upstreamResolver, tenantDetailsGetter, nil, log, nil, compiler.NewEngine(), nil, nil, nil)
			updatedJobs, err := jobService.Update(ctx, sampleTenant, specs)
			assert.ErrorContains(t, err, "generate upstream error")
			assert.Empty(t, updatedJobs, 0)
		})
		t.Run("should not skip nor return error if job is not bq2bq", func(t *testing.T) {
			jobRepo := new(JobRepository)
			defer jobRepo.AssertExpectations(t)

			upstreamRepo := new(UpstreamRepository)
			defer upstreamRepo.AssertExpectations(t)

			downstreamRepo := new(DownstreamRepository)
			defer downstreamRepo.AssertExpectations(t)

			pluginService := NewPluginService(t)

			upstreamResolver := new(UpstreamResolver)
			defer upstreamResolver.AssertExpectations(t)

			tenantDetailsGetter := new(TenantDetailsGetter)
			defer tenantDetailsGetter.AssertExpectations(t)

			jobDeploymentService := new(JobDeploymentService)
			defer jobDeploymentService.AssertExpectations(t)

			eventHandler := newEventHandler(t)

			nonBq2bqTask := job.NewTask("another", nil)
			specA, _ := job.NewSpecBuilder(jobVersion, "job-A", "sample-owner", jobSchedule, jobWindow, nonBq2bqTask).WithAsset(jobAsset).Build()
			specs := []*job.Spec{specA}

			tenantDetailsGetter.On("GetDetails", ctx, sampleTenant).Return(detailedTenant, nil)

			jobA := job.NewJob(sampleTenant, specA, resource.ZeroURN(), nil, false)
			jobs := []*job.Job{jobA}

			jobRepo.On("Update", ctx, mock.Anything).Return(jobs, nil, nil)
			jobRepo.On("GetByJobName", ctx, project.Name(), specA.Name()).Return(jobA, nil)

			pluginService.On("ConstructDestinationURN", ctx, specA.Task().Name().String(), mock.Anything).Return(resource.ZeroURN(), nil)
			pluginService.On("IdentifyUpstreams", ctx, specA.Task().Name().String(), mock.Anything, mock.Anything).Return([]resource.URN{}, nil)
			jobWithUpstream := job.NewWithUpstream(jobA, nil)
			upstreamResolver.On("BulkResolve", ctx, project.Name(), jobs, mock.Anything).Return([]*job.WithUpstream{jobWithUpstream}, nil, nil)

			upstreamRepo.On("ReplaceUpstreams", ctx, []*job.WithUpstream{jobWithUpstream}).Return(nil)

			jobNamesToUpload := []string{jobA.GetName()}
			jobDeploymentService.On("UploadJobs", ctx, sampleTenant, jobNamesToUpload, emptyJobNames).Return(nil)

			alertManager := new(AlertManager)
			defer alertManager.AssertExpectations(t)
			alertManager.On("SendJobEvent", mock.Anything).Return()

			eventHandler.On("HandleEvent", mock.Anything).Times(1)

			jobService := service.NewJobService(jobRepo, upstreamRepo, downstreamRepo, pluginService, upstreamResolver, tenantDetailsGetter, eventHandler, log, jobDeploymentService, compiler.NewEngine(), nil, nil, alertManager)
			updatedJobs, err := jobService.Update(ctx, sampleTenant, specs)
			assert.NoError(t, err)
			assert.Len(t, updatedJobs, 1)
		})
		t.Run("should skip and not return error if one of the job is failed to be updated to db", func(t *testing.T) {
			jobRepo := new(JobRepository)
			defer jobRepo.AssertExpectations(t)

			upstreamRepo := new(UpstreamRepository)
			defer upstreamRepo.AssertExpectations(t)

			downstreamRepo := new(DownstreamRepository)
			defer downstreamRepo.AssertExpectations(t)

			pluginService := NewPluginService(t)

			upstreamResolver := new(UpstreamResolver)
			defer upstreamResolver.AssertExpectations(t)

			tenantDetailsGetter := new(TenantDetailsGetter)
			defer tenantDetailsGetter.AssertExpectations(t)

			jobDeploymentService := new(JobDeploymentService)
			defer jobDeploymentService.AssertExpectations(t)

			eventHandler := newEventHandler(t)
			eventHandler.On("HandleEvent", mock.Anything).Times(1)

			specA, _ := job.NewSpecBuilder(jobVersion, "job-A", "sample-owner", jobSchedule, jobWindow, jobTask).WithAsset(jobAsset).Build()
			specB, _ := job.NewSpecBuilder(jobVersion, "job-B", "sample-owner", jobSchedule, jobWindow, jobTask).WithAsset(jobAsset).Build()
			specs := []*job.Spec{specA, specB}

			tenantDetailsGetter.On("GetDetails", ctx, sampleTenant).Return(detailedTenant, nil)

			resourceA := resourceURNA
			var jobDestination resource.URN
			pluginService.On("ConstructDestinationURN", ctx, specA.Task().Name().String(), mock.Anything).Return(resourceA, nil).Once()
			pluginService.On("ConstructDestinationURN", ctx, specB.Task().Name().String(), mock.Anything).Return(jobDestination, errors.New("something error")).Once()

			jobSourcesA := []resource.URN{resourceURNB}
			pluginService.On("IdentifyUpstreams", ctx, specA.Task().Name().String(), mock.Anything, mock.Anything).Return(jobSourcesA, nil)

			jobADestination := resourceURNA
			jobAUpstreamName := []resource.URN{resourceURNB}
			jobA := job.NewJob(sampleTenant, specA, jobADestination, jobAUpstreamName, false)
			jobB := job.NewJob(sampleTenant, specB, resource.ZeroURN(), nil, false)
			savedJobs := []*job.Job{jobB}
			jobRepo.On("Update", ctx, mock.Anything).Return(savedJobs, errors.New("unable to save job A"), nil)
			jobRepo.On("GetByJobName", ctx, project.Name(), specA.Name()).Return(jobA, nil)
			jobRepo.On("GetByJobName", ctx, project.Name(), specB.Name()).Return(jobB, nil)

			downstreamRepo.On("GetDownstreamByDestination", ctx, mock.Anything, mock.Anything).Return([]*job.Downstream{}, nil)

			jobWithUpstreamB := job.NewWithUpstream(jobB, nil)
			upstreamResolver.On("BulkResolve", ctx, project.Name(), savedJobs, mock.Anything).Return([]*job.WithUpstream{jobWithUpstreamB}, nil, nil)

			upstreamRepo.On("ReplaceUpstreams", ctx, mock.Anything).Return(nil)

			jobNamesToUpload := []string{jobB.GetName()}
			jobDeploymentService.On("UploadJobs", ctx, sampleTenant, jobNamesToUpload, emptyJobNames).Return(nil)

			alertManager := new(AlertManager)
			alertManager.On("SendJobEvent", mock.Anything)

			jobService := service.NewJobService(jobRepo, upstreamRepo, downstreamRepo, pluginService, upstreamResolver, tenantDetailsGetter, eventHandler, log, jobDeploymentService, compiler.NewEngine(), nil, nil, alertManager)
			updatedJobs, err := jobService.Update(ctx, sampleTenant, specs)
			assert.ErrorContains(t, err, "unable to save job A")
			assert.Len(t, updatedJobs, 1)
		})
		t.Run("return error when all jobs failed to be updated to db", func(t *testing.T) {
			jobRepo := new(JobRepository)
			defer jobRepo.AssertExpectations(t)

			upstreamRepo := new(UpstreamRepository)
			defer upstreamRepo.AssertExpectations(t)

			downstreamRepo := new(DownstreamRepository)
			defer downstreamRepo.AssertExpectations(t)

			pluginService := NewPluginService(t)

			upstreamResolver := new(UpstreamResolver)
			defer upstreamResolver.AssertExpectations(t)

			tenantDetailsGetter := new(TenantDetailsGetter)
			defer tenantDetailsGetter.AssertExpectations(t)

			specA, _ := job.NewSpecBuilder(jobVersion, "job-A", "sample-owner", jobSchedule, jobWindow, jobTask).WithAsset(jobAsset).Build()
			specs := []*job.Spec{specA}

			tenantDetailsGetter.On("GetDetails", ctx, sampleTenant).Return(detailedTenant, nil)

			downstreamRepo.On("GetDownstreamByDestination", ctx, mock.Anything, mock.Anything).Return([]*job.Downstream{}, nil)

			upstreamResolver.On("BulkResolve", ctx, mock.Anything, mock.Anything, mock.Anything).Return(nil, nil)

			upstreamRepo.On("ReplaceUpstreams", ctx, mock.Anything).Return(nil)

			resourceA := resourceURNA
			pluginService.On("ConstructDestinationURN", ctx, specA.Task().Name().String(), mock.Anything).Return(resourceA, nil).Once()

			jobSourcesA := []resource.URN{resourceURNB}
			pluginService.On("IdentifyUpstreams", ctx, specA.Task().Name().String(), mock.Anything, mock.Anything).Return(jobSourcesA, nil)

			jobADestination := resourceURNA
			jobAUpstreamName := []resource.URN{resourceURNB}
			jobA := job.NewJob(sampleTenant, specA, jobADestination, jobAUpstreamName, false)
			jobRepo.On("Update", ctx, mock.Anything).Return([]*job.Job{}, errors.New("unable to update job A"), errors.New("all jobs failed"))
			jobRepo.On("GetByJobName", ctx, project.Name(), specA.Name()).Return(jobA, nil)

			jobService := service.NewJobService(jobRepo, upstreamRepo, downstreamRepo, pluginService, upstreamResolver, tenantDetailsGetter, nil, log, nil, compiler.NewEngine(), nil, nil, nil)
			updatedJobs, err := jobService.Update(ctx, sampleTenant, specs)
			assert.ErrorContains(t, err, "unable to update job A")
			assert.Empty(t, updatedJobs)
		})
		t.Run("should not return error if updating a job with its downstream in 1 time", func(t *testing.T) {
			jobRepo := new(JobRepository)
			defer jobRepo.AssertExpectations(t)

			upstreamRepo := new(UpstreamRepository)
			defer upstreamRepo.AssertExpectations(t)

			downstreamRepo := new(DownstreamRepository)
			defer downstreamRepo.AssertExpectations(t)

			pluginService := NewPluginService(t)

			upstreamResolver := new(UpstreamResolver)
			defer upstreamResolver.AssertExpectations(t)

			tenantDetailsGetter := new(TenantDetailsGetter)
			defer tenantDetailsGetter.AssertExpectations(t)

			jobDeploymentService := new(JobDeploymentService)
			defer jobDeploymentService.AssertExpectations(t)

			eventHandler := newEventHandler(t)

			specA, _ := job.NewSpecBuilder(jobVersion, "job-A", "sample-owner", jobSchedule, jobWindow, jobTask).WithAsset(jobAsset).Build()
			specB, _ := job.NewSpecBuilder(jobVersion, "job-B", "sample-owner", jobSchedule, jobWindow, jobTask).WithAsset(jobAsset).Build()
			specC, _ := job.NewSpecBuilder(jobVersion, "job-C", "sample-owner", jobSchedule, jobWindow, jobTask).WithAsset(jobAsset).Build()
			specs := []*job.Spec{specA, specB}

			tenantDetailsGetter.On("GetDetails", ctx, sampleTenant).Return(detailedTenant, nil)

			jobADestination := resourceURNA
			jobBDestination := resourceURNB
			pluginService.On("ConstructDestinationURN", ctx, specA.Task().Name().String(), mock.Anything).Return(jobADestination, nil)

			jobAUpstreamName := []resource.URN{}
			jobBUpstreamName := []resource.URN{resourceURNA}
			jobCUpstreamName := []resource.URN{resourceURNA}
			pluginService.On("IdentifyUpstreams", ctx, specA.Task().Name().String(), mock.Anything, mock.Anything).Return(jobAUpstreamName, nil)

			jobA := job.NewJob(sampleTenant, specA, jobADestination, jobAUpstreamName, false)
			jobB := job.NewJob(sampleTenant, specB, jobBDestination, jobBUpstreamName, false)
			jobC := job.NewJob(sampleTenant, specC, jobBDestination, jobCUpstreamName, false)
			jobs := []*job.Job{jobA, jobB}
			jobRepo.On("GetByJobName", ctx, project.Name(), specA.Name()).Return(jobA, nil)
			jobRepo.On("GetByJobName", ctx, project.Name(), specB.Name()).Return(jobB, nil)

			jobBDownstream := job.NewDownstream("job-B", sampleTenant.ProjectName(), sampleTenant.NamespaceName(), jobTask.Name())
			downstreamRepo.On("GetDownstreamByDestination", ctx, mock.Anything, jobADestination).Return([]*job.Downstream{jobBDownstream}, nil).Once()
			jobRepo.On("GetByJobName", ctx, mock.Anything, jobBDownstream.Name()).Return(jobB, nil)

			jobRepo.On("Update", ctx, mock.Anything).Return(jobs, nil, nil)

			jobCDownstream := job.NewDownstream("job-C", sampleTenant.ProjectName(), sampleTenant.NamespaceName(), jobTask.Name())
			downstreamRepo.On("GetDownstreamByDestination", ctx, mock.Anything, jobADestination).Return([]*job.Downstream{jobCDownstream}, nil).Once()
			jobRepo.On("GetByJobName", ctx, mock.Anything, jobCDownstream.Name()).Return(jobC, nil)

			downstreamRepo.On("GetDownstreamByDestination", ctx, mock.Anything, jobBDestination).Return([]*job.Downstream{}, nil).Once()
			downstreamRepo.On("GetDownstreamByDestination", ctx, mock.Anything, jobBDestination).Return([]*job.Downstream{}, nil).Once()

			upstream := job.NewUpstreamResolved("job-A", "", resourceURNA, sampleTenant, "static", taskName, false)
			jobAWithUpstream := job.NewWithUpstream(jobA, []*job.Upstream{})
			jobBWithUpstream := job.NewWithUpstream(jobB, []*job.Upstream{})
			jobCWithUpstream := job.NewWithUpstream(jobC, []*job.Upstream{upstream})
			upstreamResolver.On("BulkResolve", ctx, project.Name(), mock.MatchedBy(func(elems []*job.Job) bool {
				return assert.ElementsMatch(t, elems, append(jobs, jobC))
			}), mock.Anything).Return([]*job.WithUpstream{jobAWithUpstream, jobBWithUpstream, jobCWithUpstream}, nil, nil)

			upstreamRepo.On("ReplaceUpstreams", ctx, []*job.WithUpstream{jobAWithUpstream, jobBWithUpstream, jobCWithUpstream}).Return(nil)

			jobNamesToUpload := []string{jobA.GetName(), jobB.GetName(), jobC.GetName()}
			jobDeploymentService.On("UploadJobs", ctx, sampleTenant, mock.MatchedBy(func(elems []string) bool {
				return assert.ElementsMatch(t, elems, jobNamesToUpload)
			}), emptyJobNames).Return(nil)

			eventHandler.On("HandleEvent", mock.Anything).Times(2)
			alertManager := new(AlertManager)
			alertManager.On("SendJobEvent", mock.Anything).Return()
			defer alertManager.AssertExpectations(t)

			jobService := service.NewJobService(jobRepo, upstreamRepo, downstreamRepo, pluginService, upstreamResolver, tenantDetailsGetter, eventHandler, log, jobDeploymentService, compiler.NewEngine(), nil, nil, alertManager)
			updateJobs, err := jobService.Update(ctx, sampleTenant, specs)
			assert.NoError(t, err)
			assert.Len(t, updateJobs, 2)
		})
		t.Run("should return error if failed to save upstream", func(t *testing.T) {
			jobRepo := new(JobRepository)
			defer jobRepo.AssertExpectations(t)

			upstreamRepo := new(UpstreamRepository)
			defer upstreamRepo.AssertExpectations(t)

			downstreamRepo := new(DownstreamRepository)
			defer downstreamRepo.AssertExpectations(t)

			pluginService := NewPluginService(t)

			upstreamResolver := new(UpstreamResolver)
			defer upstreamResolver.AssertExpectations(t)

			tenantDetailsGetter := new(TenantDetailsGetter)
			defer tenantDetailsGetter.AssertExpectations(t)

			jobDeploymentService := new(JobDeploymentService)
			defer jobDeploymentService.AssertExpectations(t)

			eventHandler := newEventHandler(t)

			specA, _ := job.NewSpecBuilder(jobVersion, "job-A", "sample-owner", jobSchedule, jobWindow, jobTask).WithAsset(jobAsset).Build()
			specs := []*job.Spec{specA}

			tenantDetailsGetter.On("GetDetails", ctx, sampleTenant).Return(detailedTenant, nil)

			resourceA := resourceURNA
			pluginService.On("ConstructDestinationURN", ctx, specA.Task().Name().String(), mock.Anything).Return(resourceA, nil).Once()

			jobSourcesA := []resource.URN{resourceURNB}
			pluginService.On("IdentifyUpstreams", ctx, specA.Task().Name().String(), mock.Anything, mock.Anything).Return(jobSourcesA, nil)

			jobA := job.NewJob(sampleTenant, specA, resourceA, jobSourcesA, false)
			jobs := []*job.Job{jobA}
			jobRepo.On("Update", ctx, mock.Anything).Return(jobs, nil, nil)
			jobRepo.On("GetByJobName", ctx, project.Name(), specA.Name()).Return(jobA, nil)

			downstreamRepo.On("GetDownstreamByDestination", ctx, mock.Anything, mock.Anything).Return([]*job.Downstream{}, nil)

			jobWithUpstreamA := job.NewWithUpstream(jobA, nil)
			upstreamResolver.On("BulkResolve", ctx, project.Name(), jobs, mock.Anything).Return([]*job.WithUpstream{jobWithUpstreamA}, nil, nil)

			upstreamRepo.On("ReplaceUpstreams", ctx, mock.Anything).Return(errors.New("internal error"))

			jobNamesToUpload := []string{jobA.GetName()}
			jobDeploymentService.On("UploadJobs", ctx, sampleTenant, jobNamesToUpload, emptyJobNames).Return(nil)

			eventHandler.On("HandleEvent", mock.Anything).Times(1)
			alertManager := new(AlertManager)
			alertManager.On("SendJobEvent", mock.Anything)
			jobService := service.NewJobService(jobRepo, upstreamRepo, downstreamRepo, pluginService, upstreamResolver, tenantDetailsGetter, eventHandler, log, jobDeploymentService, compiler.NewEngine(), nil, nil, alertManager)
			updatedJobs, err := jobService.Update(ctx, sampleTenant, specs)
			assert.Error(t, err)
			assert.Len(t, updatedJobs, 1)
		})
		t.Run("return error if encounter issue when uploading jobs", func(t *testing.T) {
			jobRepo := new(JobRepository)
			defer jobRepo.AssertExpectations(t)

			upstreamRepo := new(UpstreamRepository)
			defer upstreamRepo.AssertExpectations(t)

			downstreamRepo := new(DownstreamRepository)
			defer downstreamRepo.AssertExpectations(t)

			pluginService := NewPluginService(t)

			upstreamResolver := new(UpstreamResolver)
			defer upstreamResolver.AssertExpectations(t)

			tenantDetailsGetter := new(TenantDetailsGetter)
			defer tenantDetailsGetter.AssertExpectations(t)

			jobDeploymentService := new(JobDeploymentService)
			defer jobDeploymentService.AssertExpectations(t)

			eventHandler := newEventHandler(t)

			specA, _ := job.NewSpecBuilder(jobVersion, "job-A", "sample-owner", jobSchedule, jobWindow, jobTask).WithAsset(jobAsset).Build()
			specs := []*job.Spec{specA}

			tenantDetailsGetter.On("GetDetails", ctx, sampleTenant).Return(detailedTenant, nil)

			jobADestination := resourceURNA
			pluginService.On("ConstructDestinationURN", ctx, specA.Task().Name().String(), mock.Anything).Return(jobADestination, nil)

			jobAUpstreamName := []resource.URN{resourceURNB}
			pluginService.On("IdentifyUpstreams", ctx, specA.Task().Name().String(), mock.Anything, mock.Anything).Return(jobAUpstreamName, nil)

			jobA := job.NewJob(sampleTenant, specA, jobADestination, jobAUpstreamName, false)
			jobs := []*job.Job{jobA}
			jobRepo.On("Update", ctx, mock.Anything).Return(jobs, nil, nil)
			jobRepo.On("GetByJobName", ctx, project.Name(), specA.Name()).Return(jobA, nil)

			downstreamRepo.On("GetDownstreamByDestination", ctx, mock.Anything, mock.Anything).Return([]*job.Downstream{}, nil)

			upstream := job.NewUpstreamResolved("job-B", "", resourceURNB, sampleTenant, "static", taskName, false)
			jobWithUpstream := job.NewWithUpstream(jobA, []*job.Upstream{upstream})
			upstreamResolver.On("BulkResolve", ctx, project.Name(), jobs, mock.Anything).Return([]*job.WithUpstream{jobWithUpstream}, nil, nil)

			upstreamRepo.On("ReplaceUpstreams", ctx, []*job.WithUpstream{jobWithUpstream}).Return(nil)

			errorMsg := "internal error"
			jobDeploymentService.On("UploadJobs", ctx, sampleTenant, mock.Anything, emptyJobNames).Return(errors.New(errorMsg))

			eventHandler.On("HandleEvent", mock.Anything).Times(1)
			alertManager := new(AlertManager)
			alertManager.On("SendJobEvent", mock.Anything)
			jobService := service.NewJobService(jobRepo, upstreamRepo, downstreamRepo, pluginService, upstreamResolver, tenantDetailsGetter, eventHandler, log, jobDeploymentService, compiler.NewEngine(), nil, nil, alertManager)
			updatedJobs, err := jobService.Update(ctx, sampleTenant, specs)
			assert.ErrorContains(t, err, errorMsg)
			assert.Len(t, updatedJobs, 1)
		})
	})

	t.Run("Upsert", func(t *testing.T) {
		notFoundErr := optErrors.NewError(optErrors.ErrNotFound, job.EntityJob, "not found")
		t.Run("update and insert jobs", func(t *testing.T) {
			jobRepo := new(JobRepository)
			defer jobRepo.AssertExpectations(t)

			upstreamRepo := new(UpstreamRepository)
			defer upstreamRepo.AssertExpectations(t)

			downstreamRepo := new(DownstreamRepository)
			defer downstreamRepo.AssertExpectations(t)

			pluginService := NewPluginService(t)

			upstreamResolver := new(UpstreamResolver)
			defer upstreamResolver.AssertExpectations(t)

			tenantDetailsGetter := new(TenantDetailsGetter)
			defer tenantDetailsGetter.AssertExpectations(t)

			jobDeploymentService := new(JobDeploymentService)
			defer jobDeploymentService.AssertExpectations(t)

			eventHandler := newEventHandler(t)

			specAToUpdate, _ := job.NewSpecBuilder(jobVersion, "job-A", "sample-owner", jobSchedule, jobWindow, jobTask).WithAsset(jobAsset).Build()
			specAExisting, _ := job.NewSpecBuilder(jobVersion, "job-A", "legacy-owner", jobSchedule, jobWindow, jobTask).WithAsset(jobAsset).Build()
			specBToAdd, _ := job.NewSpecBuilder(jobVersion, "job-B", "sample-owner", jobSchedule, jobWindow, jobTask).WithAsset(jobAsset).Build()
			specs := []*job.Spec{specAToUpdate, specBToAdd}

			tenantDetailsGetter.On("GetDetails", ctx, sampleTenant).Return(detailedTenant, nil)

			jobADestination := resourceURNA
			pluginService.On("ConstructDestinationURN", ctx, specAToUpdate.Task().Name().String(), mock.Anything).Return(jobADestination, nil)

			jobAUpstreamName := []resource.URN{resourceURNB}
			pluginService.On("IdentifyUpstreams", ctx, specAToUpdate.Task().Name().String(), mock.Anything, mock.Anything).Return(jobAUpstreamName, nil)

			jobAToUpdate := job.NewJob(sampleTenant, specAToUpdate, jobADestination, jobAUpstreamName, false)
			jobAExisting := job.NewJob(sampleTenant, specAExisting, jobADestination, jobAUpstreamName, false)

			jobBDestination := resourceURNB
			pluginService.On("ConstructDestinationURN", ctx, specBToAdd.Task().Name().String(), mock.Anything).Return(jobBDestination, nil)

			jobBUpstreamName := []resource.URN{resourceURNC}
			pluginService.On("IdentifyUpstreams", ctx, specAToUpdate.Task().Name().String(), mock.Anything, mock.Anything).Return(jobBUpstreamName, nil)

			jobBToadd := job.NewJob(sampleTenant, specBToAdd, jobBDestination, jobBUpstreamName, false)

			jobsToUpdate := []*job.Job{jobAToUpdate}
			jobRepo.On("Update", ctx, mock.Anything).Return(jobsToUpdate, nil, nil)

			jobsToAdd := []*job.Job{jobBToadd}
			jobRepo.On("Add", ctx, mock.Anything).Return(jobsToAdd, nil, nil)

			jobRepo.On("GetByJobName", ctx, project.Name(), specAToUpdate.Name()).Return(jobAExisting, nil).Once()
			jobRepo.On("GetByJobName", ctx, project.Name(), specBToAdd.Name()).Return(nil, notFoundErr).Once()

			upstreamB := job.NewUpstreamResolved("job-B", "", resourceURNB, sampleTenant, "static", taskName, false)
			jobAWithUpstream := job.NewWithUpstream(jobAToUpdate, []*job.Upstream{upstreamB})

			upstreamC := job.NewUpstreamResolved("job-C", "", resourceURNC, sampleTenant, "static", taskName, false)
			jobBWithUpstream := job.NewWithUpstream(jobBToadd, []*job.Upstream{upstreamC})

			downstreamRepo.On("GetDownstreamByDestination", ctx, mock.Anything, mock.Anything).Return([]*job.Downstream{}, nil)

			jobsToUpsert := []*job.Job{jobBToadd, jobAToUpdate}
			upstreamResolver.On("BulkResolve", ctx, project.Name(), mock.MatchedBy(func(elems []*job.Job) bool {
				return assert.ElementsMatch(t, elems, jobsToUpsert)
			}), mock.Anything).Return([]*job.WithUpstream{jobAWithUpstream, jobBWithUpstream}, nil, nil)

			upstreamRepo.On("ReplaceUpstreams", ctx, []*job.WithUpstream{jobAWithUpstream, jobBWithUpstream}).Return(nil)

			jobNamesToUpload := []string{jobBToadd.GetName(), jobAToUpdate.GetName()}
			jobDeploymentService.On("UploadJobs", ctx, sampleTenant, mock.MatchedBy(func(elems []string) bool {
				return assert.ElementsMatch(t, elems, jobNamesToUpload)
			}), emptyJobNames).Return(nil)

			eventHandler.On("HandleEvent", mock.Anything).Times(2)

			alertManager := new(AlertManager)
			alertManager.On("SendJobEvent", mock.Anything).Return()
			defer alertManager.AssertExpectations(t)

			expected := []dto.UpsertResult{
				{JobName: jobBToadd.Spec().Name(), Status: job.DeployStateSuccess},
				{JobName: jobAToUpdate.Spec().Name(), Status: job.DeployStateSuccess},
			}
			jobService := service.NewJobService(jobRepo, upstreamRepo, downstreamRepo, pluginService, upstreamResolver, tenantDetailsGetter, eventHandler, log, jobDeploymentService, compiler.NewEngine(), nil, nil, alertManager)
			actual, err := jobService.Upsert(ctx, sampleTenant, specs)
			assert.NoError(t, err)
			assert.ElementsMatch(t, expected, actual)
		})
		t.Run("return error if unable to get detailed tenant", func(t *testing.T) {
			jobRepo := new(JobRepository)
			defer jobRepo.AssertExpectations(t)

			upstreamRepo := new(UpstreamRepository)
			defer upstreamRepo.AssertExpectations(t)

			downstreamRepo := new(DownstreamRepository)
			defer downstreamRepo.AssertExpectations(t)

			pluginService := NewPluginService(t)

			upstreamResolver := new(UpstreamResolver)
			defer upstreamResolver.AssertExpectations(t)

			tenantDetailsGetter := new(TenantDetailsGetter)
			defer tenantDetailsGetter.AssertExpectations(t)

			specA, _ := job.NewSpecBuilder(jobVersion, "job-A", "sample-owner", jobSchedule, jobWindow, jobTask).WithAsset(jobAsset).Build()
			specs := []*job.Spec{specA}

			tenantDetailsGetter.On("GetDetails", ctx, sampleTenant).Return(&tenant.WithDetails{}, errors.New("internal error"))

			jobService := service.NewJobService(jobRepo, upstreamRepo, downstreamRepo, pluginService, upstreamResolver, tenantDetailsGetter, nil, log, nil, compiler.NewEngine(), nil, nil, nil)
			actual, err := jobService.Upsert(ctx, sampleTenant, specs)
			assert.ErrorContains(t, err, "internal error")
			assert.Equal(t, 0, len(actual))
		})
		t.Run("return error if unable to get generate the upstream", func(t *testing.T) {
			jobRepo := new(JobRepository)
			defer jobRepo.AssertExpectations(t)

			upstreamRepo := new(UpstreamRepository)
			defer upstreamRepo.AssertExpectations(t)

			downstreamRepo := new(DownstreamRepository)
			defer downstreamRepo.AssertExpectations(t)

			pluginService := NewPluginService(t)

			upstreamResolver := new(UpstreamResolver)
			defer upstreamResolver.AssertExpectations(t)

			tenantDetailsGetter := new(TenantDetailsGetter)
			defer tenantDetailsGetter.AssertExpectations(t)

			jobDeploymentService := new(JobDeploymentService)
			defer jobDeploymentService.AssertExpectations(t)

			eventHandler := newEventHandler(t)

			specA, _ := job.NewSpecBuilder(jobVersion, "job-A", "sample-owner", jobSchedule, jobWindow, jobTask).WithAsset(jobAsset).Build()
			specs := []*job.Spec{specA}

			tenantDetailsGetter.On("GetDetails", ctx, sampleTenant).Return(detailedTenant, nil)

			jobRepo.On("GetByJobName", ctx, project.Name(), specA.Name()).Return(nil, notFoundErr).Once()

			var specADestination resource.URN
			pluginService.On("ConstructDestinationURN", ctx, specA.Task().Name().String(), mock.Anything).Return(specADestination, errors.New("unable to generate destination")).Once()

			expected := []dto.UpsertResult{
				{JobName: specA.Name(), Status: job.DeployStateFailed},
			}

			jobService := service.NewJobService(jobRepo, upstreamRepo, downstreamRepo, pluginService, upstreamResolver, tenantDetailsGetter, eventHandler, log, jobDeploymentService, compiler.NewEngine(), nil, nil, nil)
			actual, err := jobService.Upsert(ctx, sampleTenant, specs)
			assert.ErrorContains(t, err, "unable to generate destination")
			assert.ElementsMatch(t, expected, actual)
		})
		t.Run("should not skip nor return error if job is not bq2bq", func(t *testing.T) {
			jobRepo := new(JobRepository)
			defer jobRepo.AssertExpectations(t)

			upstreamRepo := new(UpstreamRepository)
			defer upstreamRepo.AssertExpectations(t)

			downstreamRepo := new(DownstreamRepository)
			defer downstreamRepo.AssertExpectations(t)

			pluginService := NewPluginService(t)

			upstreamResolver := new(UpstreamResolver)
			defer upstreamResolver.AssertExpectations(t)

			tenantDetailsGetter := new(TenantDetailsGetter)
			defer tenantDetailsGetter.AssertExpectations(t)

			jobDeploymentService := new(JobDeploymentService)
			defer jobDeploymentService.AssertExpectations(t)

			eventHandler := newEventHandler(t)

			nonBq2bqTask := job.NewTask("another", nil)
			specA, _ := job.NewSpecBuilder(jobVersion, "job-A", "sample-owner", jobSchedule, jobWindow, nonBq2bqTask).WithAsset(jobAsset).Build()
			specs := []*job.Spec{specA}

			tenantDetailsGetter.On("GetDetails", ctx, sampleTenant).Return(detailedTenant, nil)

			jobA := job.NewJob(sampleTenant, specA, resource.ZeroURN(), nil, false)
			jobs := []*job.Job{jobA}

			jobRepo.On("Add", ctx, mock.Anything).Return(jobs, nil)
			jobRepo.On("GetByJobName", ctx, project.Name(), specA.Name()).Return(nil, notFoundErr)

			pluginService.On("ConstructDestinationURN", ctx, specA.Task().Name().String(), mock.Anything).Return(resource.ZeroURN(), nil)
			pluginService.On("IdentifyUpstreams", ctx, specA.Task().Name().String(), mock.Anything, mock.Anything).Return([]resource.URN{}, nil)
			jobWithUpstream := job.NewWithUpstream(jobA, nil)
			upstreamResolver.On("BulkResolve", ctx, project.Name(), jobs, mock.Anything).Return([]*job.WithUpstream{jobWithUpstream}, nil, nil)

			upstreamRepo.On("ReplaceUpstreams", ctx, []*job.WithUpstream{jobWithUpstream}).Return(nil)

			jobNamesToUpload := []string{jobA.GetName()}
			jobDeploymentService.On("UploadJobs", ctx, sampleTenant, jobNamesToUpload, emptyJobNames).Return(nil)

			eventHandler.On("HandleEvent", mock.Anything).Times(1)

			expected := []dto.UpsertResult{
				{JobName: specA.Name(), Status: job.DeployStateSuccess},
			}

			jobService := service.NewJobService(jobRepo, upstreamRepo, downstreamRepo, pluginService, upstreamResolver, tenantDetailsGetter, eventHandler, log, jobDeploymentService, compiler.NewEngine(), nil, nil, nil)
			actual, err := jobService.Upsert(ctx, sampleTenant, specs)
			assert.NoError(t, err)
			assert.ElementsMatch(t, expected, actual)
		})
		t.Run("skip job that has issue when checking its existence and return error", func(t *testing.T) {
			jobRepo := new(JobRepository)
			defer jobRepo.AssertExpectations(t)

			upstreamRepo := new(UpstreamRepository)
			defer upstreamRepo.AssertExpectations(t)

			downstreamRepo := new(DownstreamRepository)
			defer downstreamRepo.AssertExpectations(t)

			pluginService := NewPluginService(t)

			upstreamResolver := new(UpstreamResolver)
			defer upstreamResolver.AssertExpectations(t)

			tenantDetailsGetter := new(TenantDetailsGetter)
			defer tenantDetailsGetter.AssertExpectations(t)

			jobDeploymentService := new(JobDeploymentService)
			defer jobDeploymentService.AssertExpectations(t)

			eventHandler := newEventHandler(t)

			specA, _ := job.NewSpecBuilder(jobVersion, "job-A", "sample-owner", jobSchedule, jobWindow, jobTask).WithAsset(jobAsset).Build()
			specB, _ := job.NewSpecBuilder(jobVersion, "job-B", "sample-owner", jobSchedule, jobWindow, jobTask).WithAsset(jobAsset).Build()
			specC, _ := job.NewSpecBuilder(jobVersion, "job-C", "sample-owner", jobSchedule, jobWindow, jobTask).WithAsset(jobAsset).Build()
			specs := []*job.Spec{specB, specA, specC}

			tenantDetailsGetter.On("GetDetails", ctx, sampleTenant).Return(detailedTenant, nil)

			jobADestination := resourceURNA
			jobBDestination := resourceURNB
			jobCDestination := resourceURNC
			pluginService.On("ConstructDestinationURN", ctx, specA.Task().Name().String(), mock.Anything).Return(jobADestination, nil).Once()
			pluginService.On("ConstructDestinationURN", ctx, specB.Task().Name().String(), mock.Anything).Return(jobBDestination, nil).Once()
			pluginService.On("ConstructDestinationURN", ctx, specC.Task().Name().String(), mock.Anything).Return(jobCDestination, nil).Once()

			jobAUpstreamName := []resource.URN{resourceURNB}
			pluginService.On("IdentifyUpstreams", ctx, specC.Task().Name().String(), mock.Anything, mock.Anything).Return([]resource.URN{}, nil)
			pluginService.On("IdentifyUpstreams", ctx, specB.Task().Name().String(), mock.Anything, mock.Anything).Return([]resource.URN{}, nil)
			pluginService.On("IdentifyUpstreams", ctx, specA.Task().Name().String(), mock.Anything, mock.Anything).Return(jobAUpstreamName, nil)

			jobA := job.NewJob(sampleTenant, specA, jobADestination, jobAUpstreamName, false)

			jobRepo.On("GetByJobName", ctx, project.Name(), specA.Name()).Return(nil, notFoundErr)
			jobRepo.On("GetByJobName", ctx, project.Name(), specB.Name()).Return(nil, errors.New("internal error"))
			jobRepo.On("GetByJobName", ctx, project.Name(), specC.Name()).Return(nil, errors.New("internal error"))

			downstreamRepo.On("GetDownstreamByDestination", ctx, mock.Anything, mock.Anything).Return([]*job.Downstream{}, nil)

			jobs := []*job.Job{jobA}
			jobRepo.On("Add", ctx, mock.Anything).Return(jobs, nil)

			upstream := job.NewUpstreamResolved("job-B", "", resourceURNB, sampleTenant, "static", taskName, false)
			jobWithUpstream := job.NewWithUpstream(jobA, []*job.Upstream{upstream})
			upstreamResolver.On("BulkResolve", ctx, project.Name(), jobs, mock.Anything).Return([]*job.WithUpstream{jobWithUpstream}, nil, nil)

			upstreamRepo.On("ReplaceUpstreams", ctx, []*job.WithUpstream{jobWithUpstream}).Return(nil)

			jobNamesToUpload := []string{jobA.GetName()}
			jobDeploymentService.On("UploadJobs", ctx, sampleTenant, jobNamesToUpload, emptyJobNames).Return(nil)

			eventHandler.On("HandleEvent", mock.Anything).Times(1)

			expected := []dto.UpsertResult{
				{JobName: specA.Name(), Status: job.DeployStateSuccess},
				{JobName: specB.Name(), Status: job.DeployStateFailed},
				{JobName: specC.Name(), Status: job.DeployStateFailed},
			}

			jobService := service.NewJobService(jobRepo, upstreamRepo, downstreamRepo, pluginService, upstreamResolver, tenantDetailsGetter, eventHandler, log, jobDeploymentService, compiler.NewEngine(), nil, nil, nil)
			actual, err := jobService.Upsert(ctx, sampleTenant, specs)
			assert.ErrorContains(t, err, "internal error")
			assert.ElementsMatch(t, expected, actual)
		})
		t.Run("update only modified jobs", func(t *testing.T) {
			jobRepo := new(JobRepository)
			defer jobRepo.AssertExpectations(t)

			upstreamRepo := new(UpstreamRepository)
			defer upstreamRepo.AssertExpectations(t)

			downstreamRepo := new(DownstreamRepository)
			defer downstreamRepo.AssertExpectations(t)

			pluginService := NewPluginService(t)

			upstreamResolver := new(UpstreamResolver)
			defer upstreamResolver.AssertExpectations(t)

			tenantDetailsGetter := new(TenantDetailsGetter)
			defer tenantDetailsGetter.AssertExpectations(t)

			jobDeploymentService := new(JobDeploymentService)
			defer jobDeploymentService.AssertExpectations(t)

			eventHandler := newEventHandler(t)

			specAToUpdate, _ := job.NewSpecBuilder(jobVersion, "job-A", "sample-owner", jobSchedule, jobWindow, jobTask).WithAsset(jobAsset).Build()
			specAExisting, _ := job.NewSpecBuilder(jobVersion, "job-A", "legacy-owner", jobSchedule, jobWindow, jobTask).WithAsset(jobAsset).Build()
			specBToUpdate, _ := job.NewSpecBuilder(jobVersion, "job-B", "sample-owner", jobSchedule, jobWindow, jobTask).WithAsset(jobAsset).Build()
			specs := []*job.Spec{specAToUpdate, specBToUpdate}

			tenantDetailsGetter.On("GetDetails", ctx, sampleTenant).Return(detailedTenant, nil)

			jobADestination := resourceURNA
			pluginService.On("ConstructDestinationURN", ctx, specAToUpdate.Task().Name().String(), mock.Anything).Return(jobADestination, nil)

			jobAUpstreamName := []resource.URN{resourceURNB}
			pluginService.On("IdentifyUpstreams", ctx, specAToUpdate.Task().Name().String(), mock.Anything, mock.Anything).Return(jobAUpstreamName, nil)

			jobAToUpdate := job.NewJob(sampleTenant, specAToUpdate, jobADestination, jobAUpstreamName, false)
			jobAExisting := job.NewJob(sampleTenant, specAExisting, jobADestination, jobAUpstreamName, false)

			jobBDestination := resourceURNB
			pluginService.On("ConstructDestinationURN", ctx, specBToUpdate.Task().Name().String(), mock.Anything).Return(jobBDestination, nil)

			jobBUpstreamName := []resource.URN{resourceURNC}
			pluginService.On("IdentifyUpstreams", ctx, specAToUpdate.Task().Name().String(), mock.Anything, mock.Anything).Return(jobBUpstreamName, nil)

			jobBToUpdate := job.NewJob(sampleTenant, specBToUpdate, jobBDestination, jobBUpstreamName, false)

			jobsToUpdate := []*job.Job{jobAToUpdate}
			jobRepo.On("Update", ctx, mock.Anything).Return(jobsToUpdate, nil, nil)

			jobRepo.On("GetByJobName", ctx, project.Name(), specAToUpdate.Name()).Return(jobAExisting, nil).Once()
			jobRepo.On("GetByJobName", ctx, project.Name(), specBToUpdate.Name()).Return(jobBToUpdate, nil).Once()

			downstreamRepo.On("GetDownstreamByDestination", ctx, mock.Anything, mock.Anything).Return([]*job.Downstream{}, nil)

			upstreamB := job.NewUpstreamResolved("job-B", "", resourceURNB, sampleTenant, "static", taskName, false)
			jobAWithUpstream := job.NewWithUpstream(jobAToUpdate, []*job.Upstream{upstreamB})

			jobsToUpsert := []*job.Job{jobAToUpdate}
			upstreamResolver.On("BulkResolve", ctx, project.Name(), jobsToUpsert, mock.Anything).Return([]*job.WithUpstream{jobAWithUpstream}, nil, nil)

			upstreamRepo.On("ReplaceUpstreams", ctx, []*job.WithUpstream{jobAWithUpstream}).Return(nil)

			jobNamesToUpload := []string{jobAToUpdate.GetName()}
			jobDeploymentService.On("UploadJobs", ctx, sampleTenant, jobNamesToUpload, emptyJobNames).Return(nil)

			eventHandler.On("HandleEvent", mock.Anything).Times(1)
			alertManager := new(AlertManager)
			alertManager.On("SendJobEvent", mock.Anything).Return()
			defer alertManager.AssertExpectations(t)

			expected := []dto.UpsertResult{
				{JobName: specAToUpdate.Name(), Status: job.DeployStateSuccess},
				{JobName: specBToUpdate.Name(), Status: job.DeployStateSkipped},
			}

			jobService := service.NewJobService(jobRepo, upstreamRepo, downstreamRepo, pluginService, upstreamResolver, tenantDetailsGetter, eventHandler, log, jobDeploymentService, compiler.NewEngine(), nil, nil, alertManager)
			actual, err := jobService.Upsert(ctx, sampleTenant, specs)
			assert.NoError(t, err)
			assert.ElementsMatch(t, expected, actual)
		})
		t.Run("should not return error if updating the job and its downstream at 1 time", func(t *testing.T) {
			jobRepo := new(JobRepository)
			defer jobRepo.AssertExpectations(t)

			upstreamRepo := new(UpstreamRepository)
			defer upstreamRepo.AssertExpectations(t)

			downstreamRepo := new(DownstreamRepository)
			defer downstreamRepo.AssertExpectations(t)

			pluginService := NewPluginService(t)

			upstreamResolver := new(UpstreamResolver)
			defer upstreamResolver.AssertExpectations(t)

			tenantDetailsGetter := new(TenantDetailsGetter)
			defer tenantDetailsGetter.AssertExpectations(t)

			jobDeploymentService := new(JobDeploymentService)
			defer jobDeploymentService.AssertExpectations(t)

			eventHandler := newEventHandler(t)

			specAToUpdate, _ := job.NewSpecBuilder(jobVersion, "job-A", "sample-owner", jobSchedule, jobWindow, jobTask).WithAsset(jobAsset).Build()
			specAExisting, _ := job.NewSpecBuilder(jobVersion, "job-A", "legacy-owner", jobSchedule, jobWindow, jobTask).WithAsset(jobAsset).Build()

			specBToUpdate, _ := job.NewSpecBuilder(jobVersion, "job-B", "sample-owner", jobSchedule, jobWindow, jobTask).WithAsset(jobAsset).Build()
			specBExisting, _ := job.NewSpecBuilder(jobVersion, "job-B", "legacy-owner", jobSchedule, jobWindow, jobTask).WithAsset(jobAsset).Build()

			specs := []*job.Spec{specAToUpdate, specBToUpdate}

			tenantDetailsGetter.On("GetDetails", ctx, sampleTenant).Return(detailedTenant, nil)

			jobADestination := resourceURNA
			pluginService.On("ConstructDestinationURN", ctx, specAToUpdate.Task().Name().String(), mock.Anything).Return(jobADestination, nil)
			jobBDestination := resourceURNB
			pluginService.On("ConstructDestinationURN", ctx, specBToUpdate.Task().Name().String(), mock.Anything).Return(jobBDestination, nil)

			jobAUpstreamName := []resource.URN{resourceURNB}
			pluginService.On("IdentifyUpstreams", ctx, specAToUpdate.Task().Name().String(), mock.Anything, mock.Anything).Return(jobAUpstreamName, nil)
			jobBUpstreamName := []resource.URN{}
			pluginService.On("IdentifyUpstreams", ctx, specBToUpdate.Task().Name().String(), mock.Anything, mock.Anything).Return(jobBUpstreamName, nil)

			jobAToUpdate := job.NewJob(sampleTenant, specAToUpdate, jobADestination, jobAUpstreamName, false)
			jobAExisting := job.NewJob(sampleTenant, specAExisting, jobADestination, jobAUpstreamName, false)

			jobBToUpdate := job.NewJob(sampleTenant, specBToUpdate, jobBDestination, jobBUpstreamName, false)
			jobBExisting := job.NewJob(sampleTenant, specBExisting, jobBDestination, jobBUpstreamName, false)

			jobsToUpdate := []*job.Job{jobAToUpdate, jobBToUpdate}
			jobRepo.On("Update", ctx, mock.Anything).Return(jobsToUpdate, nil, nil)

			jobRepo.On("GetByJobName", ctx, project.Name(), specAToUpdate.Name()).Return(jobAExisting, nil).Once()
			jobRepo.On("GetByJobName", ctx, project.Name(), specBToUpdate.Name()).Return(jobBExisting, nil).Once()

			upstreamB := job.NewUpstreamResolved("job-B", "", resourceURNB, sampleTenant, "static", taskName, false)
			jobAWithUpstream := job.NewWithUpstream(jobAToUpdate, []*job.Upstream{upstreamB})

			jobBWithUpstream := job.NewWithUpstream(jobBToUpdate, []*job.Upstream{})

			downstreamRepo.On("GetDownstreamByDestination", ctx, mock.Anything, mock.Anything).Return([]*job.Downstream{}, nil)

			jobsToUpsert := []*job.Job{jobBToUpdate, jobAToUpdate}
			upstreamResolver.On("BulkResolve", ctx, project.Name(), mock.MatchedBy(func(elems []*job.Job) bool {
				return assert.ElementsMatch(t, elems, jobsToUpsert)
			}), mock.Anything).Return([]*job.WithUpstream{jobAWithUpstream, jobBWithUpstream}, nil, nil)

			upstreamRepo.On("ReplaceUpstreams", ctx, []*job.WithUpstream{jobAWithUpstream, jobBWithUpstream}).Return(nil)

			jobNamesToUpload := []string{jobBToUpdate.GetName(), jobAToUpdate.GetName()}
			jobDeploymentService.On("UploadJobs", ctx, sampleTenant, mock.MatchedBy(func(elems []string) bool {
				return assert.ElementsMatch(t, elems, jobNamesToUpload)
			}), emptyJobNames).Return(nil)

			eventHandler.On("HandleEvent", mock.Anything).Times(2)
			alertManager := new(AlertManager)
			alertManager.On("SendJobEvent", mock.Anything).Return()
			defer alertManager.AssertExpectations(t)

			expected := []dto.UpsertResult{
				{JobName: jobBToUpdate.Spec().Name(), Status: job.DeployStateSuccess},
				{JobName: jobAToUpdate.Spec().Name(), Status: job.DeployStateSuccess},
			}
			jobService := service.NewJobService(jobRepo, upstreamRepo, downstreamRepo, pluginService, upstreamResolver, tenantDetailsGetter, eventHandler, log, jobDeploymentService, compiler.NewEngine(), nil, nil, alertManager)
			actual, err := jobService.Upsert(ctx, sampleTenant, specs)
			assert.NoError(t, err)
			assert.ElementsMatch(t, expected, actual)
		})
	})

	t.Run("ChangeNamespace", func(t *testing.T) {
		newNamespaceName := "newNamespace"
		newTenant, _ := tenant.NewTenant(project.Name().String(), newNamespaceName)
		specA, _ := job.NewSpecBuilder(jobVersion, "job-A", "sample-owner", jobSchedule, jobWindow, jobTask).WithAsset(jobAsset).Build()
		jobA := job.NewJob(newTenant, specA, resourceURNA, []resource.URN{resourceURNB}, false)

		t.Run("should fail if error in repo", func(t *testing.T) {
			jobRepo := new(JobRepository)
			jobRepo.On("ChangeJobNamespace", ctx, specA.Name(), sampleTenant, newTenant).Return(errors.New("error in transaction"))
			defer jobRepo.AssertExpectations(t)

			jobService := service.NewJobService(jobRepo, nil, nil, nil, nil, nil, nil, nil, nil, nil, nil, nil, nil)
			err := jobService.ChangeNamespace(ctx, sampleTenant, newTenant, specA.Name())
			assert.ErrorContains(t, err, "error in transaction")
		})

		t.Run("should fail if error getting newly created job", func(t *testing.T) {
			jobRepo := new(JobRepository)
			jobRepo.On("ChangeJobNamespace", ctx, specA.Name(), sampleTenant, newTenant).Return(nil)
			jobRepo.On("GetByJobName", ctx, project.Name(), specA.Name()).Return(nil, errors.New("error in fetching job from DB"))
			defer jobRepo.AssertExpectations(t)

			jobService := service.NewJobService(jobRepo, nil, nil, nil, nil, nil, nil, nil, nil, nil, nil, nil, nil)
			err := jobService.ChangeNamespace(ctx, sampleTenant, newTenant, specA.Name())
			assert.ErrorContains(t, err, "error in fetching job from DB")
		})

		t.Run("should fail if error in upload job", func(t *testing.T) {
			jobRepo := new(JobRepository)
			jobRepo.On("ChangeJobNamespace", ctx, specA.Name(), sampleTenant, newTenant).Return(nil)
			jobRepo.On("GetByJobName", ctx, project.Name(), specA.Name()).Return(jobA, nil)
			defer jobRepo.AssertExpectations(t)

			jobDeploymentService := new(JobDeploymentService)
			jobModified := []string{specA.Name().String()}
			jobDeploymentService.On("UploadJobs", ctx, sampleTenant, emptyJobNames, jobModified).Return(errors.New("error in upload jobs"))
			defer jobDeploymentService.AssertExpectations(t)

			jobService := service.NewJobService(jobRepo, nil, nil, nil, nil, nil, nil, nil, jobDeploymentService, nil, nil, nil, nil)
			err := jobService.ChangeNamespace(ctx, sampleTenant, newTenant, specA.Name())
			assert.ErrorContains(t, err, "error in upload jobs")
		})

		t.Run("should fail if error in upload new job", func(t *testing.T) {
			jobRepo := new(JobRepository)
			jobRepo.On("ChangeJobNamespace", ctx, specA.Name(), sampleTenant, newTenant).Return(nil)
			jobRepo.On("GetByJobName", ctx, project.Name(), specA.Name()).Return(jobA, nil)
			defer jobRepo.AssertExpectations(t)

			jobDeploymentService := new(JobDeploymentService)
			jobModified := []string{specA.Name().String()}
			jobDeploymentService.On("UploadJobs", ctx, sampleTenant, emptyJobNames, jobModified).Return(nil)
			jobDeploymentService.On("UploadJobs", ctx, newTenant, jobModified, emptyJobNames).Return(errors.New("error in upload new job"))
			defer jobDeploymentService.AssertExpectations(t)

			jobService := service.NewJobService(jobRepo, nil, nil, nil, nil, nil, nil, nil, jobDeploymentService, nil, nil, nil, nil)

			err := jobService.ChangeNamespace(ctx, sampleTenant, newTenant, specA.Name())
			assert.ErrorContains(t, err, "error in upload new job")
		})

		t.Run("successfully", func(t *testing.T) {
			jobRepo := new(JobRepository)
			jobRepo.On("ChangeJobNamespace", ctx, specA.Name(), sampleTenant, newTenant).Return(nil)
			jobRepo.On("GetByJobName", ctx, project.Name(), specA.Name()).Return(jobA, nil)
			defer jobRepo.AssertExpectations(t)

			jobDeploymentService := new(JobDeploymentService)
			jobModified := []string{specA.Name().String()}
			jobDeploymentService.On("UploadJobs", ctx, sampleTenant, emptyJobNames, jobModified).Return(nil)
			jobDeploymentService.On("UploadJobs", ctx, newTenant, jobModified, emptyJobNames).Return(nil)
			defer jobDeploymentService.AssertExpectations(t)

			eventHandler := newEventHandler(t)
			eventHandler.On("HandleEvent", mock.Anything).Times(1)
			defer eventHandler.AssertExpectations(t)

			alertManager := new(AlertManager)
			alertManager.On("SendJobEvent", mock.Anything)
			jobService := service.NewJobService(jobRepo, nil, nil, nil, nil, nil, eventHandler, nil, jobDeploymentService, nil, nil, nil, alertManager)
			err := jobService.ChangeNamespace(ctx, sampleTenant, newTenant, specA.Name())
			assert.NoError(t, err)
		})
	})

	t.Run("Delete", func(t *testing.T) {
		t.Run("deletes job without downstream", func(t *testing.T) {
			jobRepo := new(JobRepository)
			defer jobRepo.AssertExpectations(t)

			upstreamRepo := new(UpstreamRepository)
			defer upstreamRepo.AssertExpectations(t)

			downstreamRepo := new(DownstreamRepository)
			defer downstreamRepo.AssertExpectations(t)

			jobDeploymentService := new(JobDeploymentService)
			defer jobDeploymentService.AssertExpectations(t)

			eventHandler := newEventHandler(t)

			specA, _ := job.NewSpecBuilder(jobVersion, "job-A", "sample-owner", jobSchedule, jobWindow, jobTask).WithAsset(jobAsset).Build()

			downstreamRepo.On("GetDownstreamByJobName", ctx, project.Name(), specA.Name()).Return(nil, nil)
			jobRepo.On("Delete", ctx, project.Name(), specA.Name(), false).Return(nil)

			jobNamesToRemove := []string{specA.Name().String()}
			jobDeploymentService.On("UploadJobs", ctx, sampleTenant, emptyJobNames, jobNamesToRemove).Return(nil)

			eventHandler.On("HandleEvent", mock.Anything).Times(1)

			alertManager := new(AlertManager)
			alertManager.On("SendJobEvent", mock.Anything)

			jobService := service.NewJobService(jobRepo, upstreamRepo, downstreamRepo, nil, nil, nil, eventHandler, log, jobDeploymentService, nil, nil, nil, alertManager)
			affectedDownstream, err := jobService.Delete(ctx, sampleTenant, specA.Name(), false, false)
			assert.NoError(t, err)
			assert.Empty(t, affectedDownstream)
		})

		t.Run("deletes job with downstream if it is a force delete", func(t *testing.T) {
			jobRepo := new(JobRepository)
			defer jobRepo.AssertExpectations(t)

			upstreamRepo := new(UpstreamRepository)
			defer upstreamRepo.AssertExpectations(t)

			downstreamRepo := new(DownstreamRepository)
			defer downstreamRepo.AssertExpectations(t)

			jobDeploymentService := new(JobDeploymentService)
			defer jobDeploymentService.AssertExpectations(t)

			eventHandler := newEventHandler(t)

			specA, _ := job.NewSpecBuilder(jobVersion, "job-A", "sample-owner", jobSchedule, jobWindow, jobTask).WithAsset(jobAsset).Build()

			downstreamFullNames := []job.FullName{"test-proj/job-B", "test-proj/job-C"}
			downstreamList := []*job.Downstream{
				job.NewDownstream("job-B", project.Name(), namespace.Name(), taskName),
				job.NewDownstream("job-C", project.Name(), namespace.Name(), taskName),
			}

			downstreamRepo.On("GetDownstreamByJobName", ctx, project.Name(), specA.Name()).Return(downstreamList, nil)
			jobRepo.On("Delete", ctx, project.Name(), specA.Name(), false).Return(nil)

			jobNamesToRemove := []string{specA.Name().String()}
			jobDeploymentService.On("UploadJobs", ctx, sampleTenant, emptyJobNames, jobNamesToRemove).Return(nil)

			eventHandler.On("HandleEvent", mock.Anything).Times(1)
			alertManager := new(AlertManager)
			alertManager.On("SendJobEvent", mock.Anything)
			jobService := service.NewJobService(jobRepo, upstreamRepo, downstreamRepo, nil, nil, nil, eventHandler, log, jobDeploymentService, nil, nil, nil, alertManager)

			affectedDownstream, err := jobService.Delete(ctx, sampleTenant, specA.Name(), false, true)
			assert.NoError(t, err)
			assert.EqualValues(t, downstreamFullNames, affectedDownstream)
		})
		t.Run("not delete the job if it has downstream and not a force delete", func(t *testing.T) {
			jobRepo := new(JobRepository)
			defer jobRepo.AssertExpectations(t)

			upstreamRepo := new(UpstreamRepository)
			defer upstreamRepo.AssertExpectations(t)

			downstreamRepo := new(DownstreamRepository)
			defer downstreamRepo.AssertExpectations(t)

			specA, _ := job.NewSpecBuilder(jobVersion, "job-A", "sample-owner", jobSchedule, jobWindow, jobTask).WithAsset(jobAsset).Build()

			downstreamList := []*job.Downstream{
				job.NewDownstream("job-B", project.Name(), namespace.Name(), taskName),
				job.NewDownstream("job-C", project.Name(), namespace.Name(), taskName),
			}
			downstreamRepo.On("GetDownstreamByJobName", ctx, project.Name(), specA.Name()).Return(downstreamList, nil)

			jobService := service.NewJobService(jobRepo, upstreamRepo, downstreamRepo, nil, nil, nil, nil, log, nil, nil, nil, nil, nil)
			affectedDownstream, err := jobService.Delete(ctx, sampleTenant, specA.Name(), false, false)
			assert.Error(t, err)
			assert.Empty(t, affectedDownstream)
		})
		t.Run("returns error if unable to get downstream", func(t *testing.T) {
			jobRepo := new(JobRepository)
			defer jobRepo.AssertExpectations(t)

			upstreamRepo := new(UpstreamRepository)
			defer upstreamRepo.AssertExpectations(t)

			downstreamRepo := new(DownstreamRepository)
			defer downstreamRepo.AssertExpectations(t)

			specA, _ := job.NewSpecBuilder(jobVersion, "job-A", "sample-owner", jobSchedule, jobWindow, jobTask).WithAsset(jobAsset).Build()

			downstreamRepo.On("GetDownstreamByJobName", ctx, project.Name(), specA.Name()).Return(nil, errors.New("internal error"))

			jobService := service.NewJobService(jobRepo, upstreamRepo, downstreamRepo, nil, nil, nil, nil, log, nil, nil, nil, nil, nil)

			affectedDownstream, err := jobService.Delete(ctx, sampleTenant, specA.Name(), false, false)
			assert.Error(t, err)
			assert.Empty(t, affectedDownstream)
		})
		t.Run("returns error if unable to delete job", func(t *testing.T) {
			jobRepo := new(JobRepository)
			defer jobRepo.AssertExpectations(t)

			upstreamRepo := new(UpstreamRepository)
			defer upstreamRepo.AssertExpectations(t)

			downstreamRepo := new(DownstreamRepository)
			defer downstreamRepo.AssertExpectations(t)

			specA, _ := job.NewSpecBuilder(jobVersion, "job-A", "sample-owner", jobSchedule, jobWindow, jobTask).WithAsset(jobAsset).Build()

			downstreamRepo.On("GetDownstreamByJobName", ctx, project.Name(), specA.Name()).Return(nil, nil)
			jobRepo.On("Delete", ctx, project.Name(), specA.Name(), false).Return(errors.New("internal error"))

			jobService := service.NewJobService(jobRepo, upstreamRepo, downstreamRepo, nil, nil, nil, nil, log, nil, nil, nil, nil, nil)
			affectedDownstream, err := jobService.Delete(ctx, sampleTenant, specA.Name(), false, false)
			assert.Error(t, err)
			assert.Empty(t, affectedDownstream)
		})
		t.Run("return error if encounter issue when removing jobs from scheduler", func(t *testing.T) {
			jobRepo := new(JobRepository)
			defer jobRepo.AssertExpectations(t)

			upstreamRepo := new(UpstreamRepository)
			defer upstreamRepo.AssertExpectations(t)

			downstreamRepo := new(DownstreamRepository)
			defer downstreamRepo.AssertExpectations(t)

			jobDeploymentService := new(JobDeploymentService)
			defer jobDeploymentService.AssertExpectations(t)

			eventHandler := newEventHandler(t)

			specA, _ := job.NewSpecBuilder(jobVersion, "job-A", "sample-owner", jobSchedule, jobWindow, jobTask).WithAsset(jobAsset).Build()

			downstreamRepo.On("GetDownstreamByJobName", ctx, project.Name(), specA.Name()).Return(nil, nil)
			jobRepo.On("Delete", ctx, project.Name(), specA.Name(), false).Return(nil)

			errorMsg := "internal error"
			jobDeploymentService.On("UploadJobs", ctx, sampleTenant, emptyJobNames, mock.Anything).Return(errors.New(errorMsg))

			jobService := service.NewJobService(jobRepo, upstreamRepo, downstreamRepo, nil, nil, nil, eventHandler, log, jobDeploymentService, nil, nil, nil, nil)
			affectedDownstream, err := jobService.Delete(ctx, sampleTenant, specA.Name(), false, false)
			assert.ErrorContains(t, err, errorMsg)
			assert.Empty(t, affectedDownstream)
		})
	})
	t.Run("ReplaceAll", func(t *testing.T) {
		t.Run("adds new jobs that does not exist yet", func(t *testing.T) {
			jobRepo := new(JobRepository)
			defer jobRepo.AssertExpectations(t)

			upstreamRepo := new(UpstreamRepository)
			defer upstreamRepo.AssertExpectations(t)

			downstreamRepo := new(DownstreamRepository)
			defer downstreamRepo.AssertExpectations(t)

			pluginService := NewPluginService(t)

			upstreamResolver := new(UpstreamResolver)
			defer upstreamResolver.AssertExpectations(t)

			tenantDetailsGetter := new(TenantDetailsGetter)
			defer tenantDetailsGetter.AssertExpectations(t)

			logWriter := new(mockWriter)
			defer logWriter.AssertExpectations(t)

			jobDeploymentService := new(JobDeploymentService)
			defer jobDeploymentService.AssertExpectations(t)

			eventHandler := newEventHandler(t)

			tenantDetailsGetter.On("GetDetails", ctx, sampleTenant).Return(detailedTenant, nil)

			specA, _ := job.NewSpecBuilder(jobVersion, "job-A", "sample-owner", jobSchedule, jobWindow, jobTask).WithAsset(jobAsset).Build()
			jobADestination := resourceURNA
			jobAUpstreamName := []resource.URN{resourceURNB}
			jobA := job.NewJob(sampleTenant, specA, jobADestination, jobAUpstreamName, false)

			specB, _ := job.NewSpecBuilder(jobVersion, "job-B", "sample-owner", jobSchedule, jobWindow, jobTask).WithAsset(jobAsset).Build()
			jobB := job.NewJob(sampleTenant, specB, resource.ZeroURN(), nil, false)

			incomingSpecs := []*job.Spec{specA, specB}

			existingJobs := []*job.Job{jobB}

			jobRepo.On("GetAllByTenant", ctx, sampleTenant).Return(existingJobs, nil)

			pluginService.On("ConstructDestinationURN", ctx, specA.Task().Name().String(), mock.Anything).Return(jobADestination, nil).Once()
			pluginService.On("IdentifyUpstreams", ctx, specA.Task().Name().String(), mock.Anything, mock.Anything).Return(jobAUpstreamName, nil)

			jobRepo.On("Add", ctx, mock.Anything).Return([]*job.Job{jobA}, nil)
			jobRepo.On("SetDirty", ctx, sampleTenant, []job.Name{jobA.Spec().Name()}, true).Return(nil)
			jobRepo.On("SetDirty", ctx, sampleTenant, []job.Name{jobA.Spec().Name()}, false).Return(nil)

			upstream := job.NewUpstreamResolved("job-B", "", resourceURNB, sampleTenant, "static", taskName, false)

			downstreamRepo.On("GetDownstreamByDestination", ctx, mock.Anything, mock.Anything).Return([]*job.Downstream{}, nil)

			jobWithUpstream := job.NewWithUpstream(jobA, []*job.Upstream{upstream})
			upstreamResolver.On("BulkResolve", ctx, project.Name(), []*job.Job{jobA}, mock.Anything).Return([]*job.WithUpstream{jobWithUpstream}, nil, nil)

			upstreamRepo.On("ReplaceUpstreams", ctx, []*job.WithUpstream{jobWithUpstream}).Return(nil)

			logWriter.On("Write", mock.Anything, mock.Anything).Return(nil)
			eventHandler.On("HandleEvent", mock.Anything).Times(1)

			jobNamesToUpload := []string{jobA.GetName()}
			var jobNamesToRemove []string
			jobDeploymentService.On("UploadJobs", ctx, sampleTenant, jobNamesToUpload, jobNamesToRemove).Return(nil)

			jobService := service.NewJobService(jobRepo, upstreamRepo, downstreamRepo, pluginService, upstreamResolver, tenantDetailsGetter, eventHandler, log, jobDeploymentService, compiler.NewEngine(), nil, nil, nil)
			err := jobService.ReplaceAll(ctx, sampleTenant, incomingSpecs, jobNamesWithInvalidSpec, logWriter)
			assert.NoError(t, err)
		})
		t.Run("updates modified existing jobs", func(t *testing.T) {
			jobRepo := new(JobRepository)
			defer jobRepo.AssertExpectations(t)

			upstreamRepo := new(UpstreamRepository)
			defer upstreamRepo.AssertExpectations(t)

			downstreamRepo := new(DownstreamRepository)
			defer downstreamRepo.AssertExpectations(t)

			pluginService := NewPluginService(t)

			upstreamResolver := new(UpstreamResolver)
			defer upstreamResolver.AssertExpectations(t)

			tenantDetailsGetter := new(TenantDetailsGetter)
			defer tenantDetailsGetter.AssertExpectations(t)

			logWriter := new(mockWriter)
			defer logWriter.AssertExpectations(t)

			jobDeploymentService := new(JobDeploymentService)
			defer jobDeploymentService.AssertExpectations(t)

			eventHandler := newEventHandler(t)

			tenantDetailsGetter.On("GetDetails", ctx, sampleTenant).Return(detailedTenant, nil)

			specA, _ := job.NewSpecBuilder(jobVersion, "job-A", "sample-owner", jobSchedule, jobWindow, jobTask).WithAsset(jobAsset).Build()
			jobADestination := resourceURNA
			jobAUpstreamName := []resource.URN{resourceURNB}
			jobA := job.NewJob(sampleTenant, specA, jobADestination, jobAUpstreamName, false)

			incomingSpecs := []*job.Spec{specA}

			existingJobWindow, err := window.NewConfig("1d", "", "", "")
			assert.NoError(t, err)
			existingSpecA, _ := job.NewSpecBuilder(jobVersion, "job-A", "sample-owner", jobSchedule, existingJobWindow, jobTask).WithAsset(jobAsset).Build()
			existingJobA := job.NewJob(sampleTenant, existingSpecA, jobADestination, jobAUpstreamName, false)
			existingSpecs := []*job.Job{existingJobA}

			pluginService.On("ConstructDestinationURN", ctx, specA.Task().Name().String(), mock.Anything).Return(jobADestination, nil).Once()
			pluginService.On("IdentifyUpstreams", ctx, specA.Task().Name().String(), mock.Anything, mock.Anything).Return(jobAUpstreamName, nil)

			jobRepo.On("GetAllByTenant", ctx, sampleTenant).Return(existingSpecs, nil)
			jobRepo.On("Update", ctx, mock.Anything).Return([]*job.Job{jobA}, nil)
			jobRepo.On("SetDirty", ctx, sampleTenant, []job.Name{jobA.Spec().Name()}, true).Return(nil)
			jobRepo.On("SetDirty", ctx, sampleTenant, []job.Name{jobA.Spec().Name()}, false).Return(nil)

			eventHandler.On("HandleEvent", mock.Anything).Times(1)

			upstream := job.NewUpstreamResolved("job-B", "", resourceURNB, sampleTenant, "static", taskName, false)

			downstreamRepo.On("GetDownstreamByDestination", ctx, mock.Anything, mock.Anything).Return([]*job.Downstream{}, nil)

			jobWithUpstream := job.NewWithUpstream(jobA, []*job.Upstream{upstream})
			upstreamResolver.On("BulkResolve", ctx, project.Name(), []*job.Job{jobA}, mock.Anything).Return([]*job.WithUpstream{jobWithUpstream}, nil, nil)

			upstreamRepo.On("ReplaceUpstreams", ctx, []*job.WithUpstream{jobWithUpstream}).Return(nil)

			logWriter.On("Write", mock.Anything, mock.Anything).Return(nil)

			jobNamesToUpload := []string{jobA.GetName()}
			var jobNamesToRemove []string
			jobDeploymentService.On("UploadJobs", ctx, sampleTenant, jobNamesToUpload, jobNamesToRemove).Return(nil)
			alertManager := new(AlertManager)
			alertManager.On("SendJobEvent", mock.Anything).Return()
			defer alertManager.AssertExpectations(t)

			jobService := service.NewJobService(jobRepo, upstreamRepo, downstreamRepo, pluginService, upstreamResolver, tenantDetailsGetter, eventHandler, log, jobDeploymentService, compiler.NewEngine(), nil, nil, alertManager)

			err = jobService.ReplaceAll(ctx, sampleTenant, incomingSpecs, jobNamesWithInvalidSpec, logWriter)
			assert.NoError(t, err)
		})
		t.Run("deletes the removed jobs", func(t *testing.T) {
			jobRepo := new(JobRepository)
			defer jobRepo.AssertExpectations(t)

			upstreamRepo := new(UpstreamRepository)
			defer upstreamRepo.AssertExpectations(t)

			downstreamRepo := new(DownstreamRepository)
			defer downstreamRepo.AssertExpectations(t)

			pluginService := NewPluginService(t)

			upstreamResolver := new(UpstreamResolver)
			defer upstreamResolver.AssertExpectations(t)

			tenantDetailsGetter := new(TenantDetailsGetter)
			defer tenantDetailsGetter.AssertExpectations(t)

			logWriter := new(mockWriter)
			defer logWriter.AssertExpectations(t)

			jobDeploymentService := new(JobDeploymentService)
			defer jobDeploymentService.AssertExpectations(t)

			eventHandler := newEventHandler(t)

			tenantDetailsGetter.On("GetDetails", ctx, sampleTenant).Return(detailedTenant, nil)

			specA, _ := job.NewSpecBuilder(jobVersion, "job-A", "sample-owner", jobSchedule, jobWindow, jobTask).WithAsset(jobAsset).Build()
			jobA := job.NewJob(sampleTenant, specA, resource.ZeroURN(), nil, false)

			specB, _ := job.NewSpecBuilder(jobVersion, "job-B", "sample-owner", jobSchedule, jobWindow, jobTask).WithAsset(jobAsset).Build()
			jobB := job.NewJob(sampleTenant, specB, resource.ZeroURN(), nil, false)

			incomingSpecs := []*job.Spec{specA}

			existingSpecs := []*job.Job{jobA, jobB}

			downstreamRepo.On("GetDownstreamByJobName", ctx, project.Name(), specB.Name()).Return(nil, nil)

			jobRepo.On("GetAllByTenant", ctx, sampleTenant).Return(existingSpecs, nil)
			jobRepo.On("Delete", ctx, project.Name(), specB.Name(), false).Return(nil)
			jobRepo.On("Delete", ctx, project.Name(), specB.Name(), false).Return(nil)
			eventHandler.On("HandleEvent", mock.Anything).Times(1)

			logWriter.On("Write", mock.Anything, mock.Anything).Return(nil)

			var jobNamesToUpload []string
			jobNamesToRemove := []string{specB.Name().String()}
			jobDeploymentService.On("UploadJobs", ctx, sampleTenant, jobNamesToUpload, jobNamesToRemove).Return(nil)

			alertManager := new(AlertManager)
			alertManager.On("SendJobEvent", mock.Anything).Return()
			defer alertManager.AssertExpectations(t)

			jobService := service.NewJobService(jobRepo, upstreamRepo, downstreamRepo, pluginService, upstreamResolver, tenantDetailsGetter, eventHandler, log, jobDeploymentService, compiler.NewEngine(), nil, nil, alertManager)
			err := jobService.ReplaceAll(ctx, sampleTenant, incomingSpecs, jobNamesWithInvalidSpec, logWriter)
			assert.NoError(t, err)
		})
		t.Run("deletes the jobs which the downstreams are also be deleted", func(t *testing.T) {
			jobRepo := new(JobRepository)
			defer jobRepo.AssertExpectations(t)

			upstreamRepo := new(UpstreamRepository)
			defer upstreamRepo.AssertExpectations(t)

			downstreamRepo := new(DownstreamRepository)
			defer downstreamRepo.AssertExpectations(t)

			pluginService := NewPluginService(t)

			upstreamResolver := new(UpstreamResolver)
			defer upstreamResolver.AssertExpectations(t)

			tenantDetailsGetter := new(TenantDetailsGetter)
			defer tenantDetailsGetter.AssertExpectations(t)

			logWriter := new(mockWriter)
			defer logWriter.AssertExpectations(t)

			jobDeploymentService := new(JobDeploymentService)
			defer jobDeploymentService.AssertExpectations(t)

			eventHandler := newEventHandler(t)

			tenantDetailsGetter.On("GetDetails", ctx, sampleTenant).Return(detailedTenant, nil)

			specA, _ := job.NewSpecBuilder(jobVersion, "job-A", "sample-owner", jobSchedule, jobWindow, jobTask).WithAsset(jobAsset).Build()
			specB, _ := job.NewSpecBuilder(jobVersion, "job-B", "sample-owner", jobSchedule, jobWindow, jobTask).WithAsset(jobAsset).Build()
			specC, _ := job.NewSpecBuilder(jobVersion, "job-C", "sample-owner", jobSchedule, jobWindow, jobTask).WithAsset(jobAsset).Build()
			specD, _ := job.NewSpecBuilder(jobVersion, "job-D", "sample-owner", jobSchedule, jobWindow, jobTask).WithAsset(jobAsset).Build()
			jobA := job.NewJob(sampleTenant, specA, resource.ZeroURN(), nil, false)
			jobB := job.NewJob(sampleTenant, specB, resource.ZeroURN(), nil, false)
			jobC := job.NewJob(sampleTenant, specC, resource.ZeroURN(), nil, false)
			jobD := job.NewJob(sampleTenant, specD, resource.ZeroURN(), nil, false)

			incomingSpecs := []*job.Spec{}

			existingSpecs := []*job.Job{jobA, jobB, jobC, jobD}

			jobRepo.On("GetAllByTenant", ctx, sampleTenant).Return(existingSpecs, nil)

			downstreamA := []*job.Downstream{
				job.NewDownstream("job-B", project.Name(), namespace.Name(), taskName),
				job.NewDownstream("job-D", project.Name(), namespace.Name(), taskName),
			}
			downstreamB := []*job.Downstream{
				job.NewDownstream("job-C", project.Name(), namespace.Name(), taskName),
			}
			downstreamRepo.On("GetDownstreamByJobName", ctx, project.Name(), specA.Name()).Return(downstreamA, nil)
			downstreamRepo.On("GetDownstreamByJobName", ctx, project.Name(), specB.Name()).Return(downstreamB, nil)
			downstreamRepo.On("GetDownstreamByJobName", ctx, project.Name(), specC.Name()).Return(nil, nil)
			downstreamRepo.On("GetDownstreamByJobName", ctx, project.Name(), specD.Name()).Return(nil, nil)
			jobRepo.On("Delete", ctx, project.Name(), mock.Anything, false).Return(nil)
			eventHandler.On("HandleEvent", mock.Anything).Times(4)

			logWriter.On("Write", mock.Anything, mock.Anything).Return(nil)

			jobDeploymentService.On("UploadJobs", ctx, sampleTenant, mock.Anything, mock.Anything).Return(nil)

			alertManager := new(AlertManager)
			alertManager.On("SendJobEvent", mock.Anything).Return()
			defer alertManager.AssertExpectations(t)

			jobService := service.NewJobService(jobRepo, upstreamRepo, downstreamRepo, pluginService, upstreamResolver, tenantDetailsGetter, eventHandler, log, jobDeploymentService, compiler.NewEngine(), nil, nil, alertManager)
			err := jobService.ReplaceAll(ctx, sampleTenant, incomingSpecs, jobNamesWithInvalidSpec, logWriter)
			assert.NoError(t, err)
		})
		t.Run("adds, updates, and deletes jobs in a request", func(t *testing.T) {
			jobRepo := new(JobRepository)
			defer jobRepo.AssertExpectations(t)

			upstreamRepo := new(UpstreamRepository)
			defer upstreamRepo.AssertExpectations(t)

			downstreamRepo := new(DownstreamRepository)
			defer downstreamRepo.AssertExpectations(t)

			pluginService := NewPluginService(t)

			upstreamResolver := new(UpstreamResolver)
			defer upstreamResolver.AssertExpectations(t)

			tenantDetailsGetter := new(TenantDetailsGetter)
			defer tenantDetailsGetter.AssertExpectations(t)

			logWriter := new(mockWriter)
			defer logWriter.AssertExpectations(t)

			jobDeploymentService := new(JobDeploymentService)
			defer jobDeploymentService.AssertExpectations(t)

			eventHandler := newEventHandler(t)

			tenantDetailsGetter.On("GetDetails", ctx, sampleTenant).Return(detailedTenant, nil)

			specA, _ := job.NewSpecBuilder(jobVersion, "job-A", "sample-owner", jobSchedule, jobWindow, jobTask).WithAsset(jobAsset).Build()
			specB, _ := job.NewSpecBuilder(jobVersion, "job-B", "sample-owner", jobSchedule, jobWindow, jobTask).WithAsset(jobAsset).Build()
			incomingSpecs := []*job.Spec{specA, specB}

			existingJobWindow, err := window.NewConfig("1d", "", "", "")
			assert.NoError(t, err)
			existingSpecB, _ := job.NewSpecBuilder(jobVersion, "job-B", "sample-owner", jobSchedule, existingJobWindow, jobTask).WithAsset(jobAsset).Build()
			existingJobB := job.NewJob(sampleTenant, existingSpecB, resource.ZeroURN(), nil, false)
			existingSpecC, _ := job.NewSpecBuilder(jobVersion, "job-C", "sample-owner", jobSchedule, jobWindow, jobTask).WithAsset(jobAsset).Build()
			existingJobC := job.NewJob(sampleTenant, existingSpecC, resource.ZeroURN(), nil, false)

			existingSpecs := []*job.Job{existingJobB, existingJobC}

			jobRepo.On("GetAllByTenant", ctx, sampleTenant).Return(existingSpecs, nil)

			jobADestination := resourceURNA
			jobBDestination := resourceURNB
			pluginService.On("ConstructDestinationURN", ctx, specA.Task().Name().String(), mock.Anything).Return(jobADestination, nil).Once()
			pluginService.On("ConstructDestinationURN", ctx, specB.Task().Name().String(), mock.Anything).Return(jobBDestination, nil).Once()

			jobAUpstreamNames := []resource.URN{resourceURNB}
			var jobBUpstreamNames []resource.URN
			pluginService.On("IdentifyUpstreams", ctx, specA.Task().Name().String(), mock.Anything, mock.Anything).Return(jobAUpstreamNames, nil)
			pluginService.On("IdentifyUpstreams", ctx, specB.Task().Name().String(), mock.Anything, mock.Anything).Return(jobBUpstreamNames, nil)

			jobA := job.NewJob(sampleTenant, specA, jobADestination, jobAUpstreamNames, false)
			jobRepo.On("Add", ctx, mock.Anything).Return([]*job.Job{jobA}, nil)

			jobB := job.NewJob(sampleTenant, specB, resource.ZeroURN(), nil, false)
			jobRepo.On("Update", ctx, mock.Anything).Return([]*job.Job{jobB}, nil)

			jobRepo.On("SetDirty", ctx, sampleTenant, []job.Name{jobA.Spec().Name(), jobB.Spec().Name()}, true).Return(nil)
			jobRepo.On("SetDirty", ctx, sampleTenant, []job.Name{jobA.Spec().Name(), jobB.Spec().Name()}, false).Return(nil)

			downstreamRepo.On("GetDownstreamByJobName", ctx, project.Name(), existingSpecC.Name()).Return(nil, nil)
			jobRepo.On("Delete", ctx, project.Name(), existingSpecC.Name(), false).Return(nil)

			downstreamRepo.On("GetDownstreamByDestination", ctx, mock.Anything, mock.Anything).Return([]*job.Downstream{}, nil)

			upstream := job.NewUpstreamResolved("job-B", "", resourceURNB, sampleTenant, "static", taskName, false)
			jobWithUpstream := job.NewWithUpstream(jobA, []*job.Upstream{upstream})
			jobsToResolve := []*job.Job{jobA, jobB}
			upstreamResolver.On("BulkResolve", ctx, project.Name(), mock.MatchedBy(func(elems []*job.Job) bool {
				return assert.ElementsMatch(t, elems, jobsToResolve)
			}), mock.Anything).Return([]*job.WithUpstream{jobWithUpstream}, nil, nil)

			upstreamRepo.On("ReplaceUpstreams", ctx, []*job.WithUpstream{jobWithUpstream}).Return(nil)

			logWriter.On("Write", mock.Anything, mock.Anything).Return(nil)
			eventHandler.On("HandleEvent", mock.Anything).Times(3)
			alertManager := new(AlertManager)
			alertManager.On("SendJobEvent", mock.Anything).Return()
			defer alertManager.AssertExpectations(t)

			jobNamesToRemove := []string{existingJobC.GetName()}
			var emptyStringArr []string

			jobDeploymentService.On("UploadJobs", ctx, sampleTenant, emptyStringArr, jobNamesToRemove).Return(nil).Once()
			jobDeploymentService.On("UploadJobs", ctx, sampleTenant, mock.Anything, emptyStringArr).Return(nil).Once()

			jobService := service.NewJobService(jobRepo, upstreamRepo, downstreamRepo, pluginService, upstreamResolver, tenantDetailsGetter, eventHandler, log, jobDeploymentService, compiler.NewEngine(), nil, nil, alertManager)
			err = jobService.ReplaceAll(ctx, sampleTenant, incomingSpecs, jobNamesWithInvalidSpec, logWriter)
			assert.NoError(t, err)
		})
		t.Run("should not return error if modified the job and the downstream in one time", func(t *testing.T) {
			jobRepo := new(JobRepository)
			defer jobRepo.AssertExpectations(t)

			upstreamRepo := new(UpstreamRepository)
			defer upstreamRepo.AssertExpectations(t)

			downstreamRepo := new(DownstreamRepository)
			defer downstreamRepo.AssertExpectations(t)

			pluginService := NewPluginService(t)

			upstreamResolver := new(UpstreamResolver)
			defer upstreamResolver.AssertExpectations(t)

			tenantDetailsGetter := new(TenantDetailsGetter)
			defer tenantDetailsGetter.AssertExpectations(t)

			logWriter := new(mockWriter)
			defer logWriter.AssertExpectations(t)

			jobDeploymentService := new(JobDeploymentService)
			defer jobDeploymentService.AssertExpectations(t)

			eventHandler := newEventHandler(t)

			tenantDetailsGetter.On("GetDetails", ctx, sampleTenant).Return(detailedTenant, nil)

			specA, _ := job.NewSpecBuilder(jobVersion, "job-A", "sample-owner", jobSchedule, jobWindow, jobTask).WithAsset(jobAsset).Build()
			jobADestination := resourceURNA
			jobAUpstreamName := []resource.URN{resourceURNB}
			jobA := job.NewJob(sampleTenant, specA, jobADestination, jobAUpstreamName, false)

			specB, _ := job.NewSpecBuilder(jobVersion, "job-B", "sample-owner", jobSchedule, jobWindow, jobTask).WithAsset(jobAsset).Build()
			jobBDestination := resourceURNB
			var jobBUpstreamName []resource.URN
			jobB := job.NewJob(sampleTenant, specB, jobBDestination, jobBUpstreamName, false)

			incomingSpecs := []*job.Spec{specA, specB}

			existingJobWindow, err := window.NewConfig("1d", "", "", "")
			assert.NoError(t, err)
			existingSpecA, _ := job.NewSpecBuilder(jobVersion, "job-A", "sample-owner", jobSchedule, existingJobWindow, jobTask).WithAsset(jobAsset).Build()
			existingJobA := job.NewJob(sampleTenant, existingSpecA, jobADestination, jobAUpstreamName, false)
			existingSpecB, _ := job.NewSpecBuilder(jobVersion, "job-B", "sample-owner", jobSchedule, existingJobWindow, jobTask).WithAsset(jobAsset).Build()
			existingJobB := job.NewJob(sampleTenant, existingSpecB, jobBDestination, jobBUpstreamName, false)
			existingSpecs := []*job.Job{existingJobA, existingJobB}

			pluginService.On("ConstructDestinationURN", ctx, specA.Task().Name().String(), mock.Anything).Return(jobADestination, nil).Once()
			pluginService.On("IdentifyUpstreams", ctx, specA.Task().Name().String(), mock.Anything, mock.Anything).Return(jobAUpstreamName, nil).Once()

			pluginService.On("ConstructDestinationURN", ctx, specB.Task().Name().String(), mock.Anything).Return(jobBDestination, nil).Once()
			pluginService.On("IdentifyUpstreams", ctx, specB.Task().Name().String(), mock.Anything, mock.Anything).Return(nil, nil)

			jobRepo.On("GetAllByTenant", ctx, sampleTenant).Return(existingSpecs, nil)
			jobRepo.On("Update", ctx, mock.Anything).Return([]*job.Job{jobA, jobB}, nil)
			jobRepo.On("SetDirty", ctx, sampleTenant, []job.Name{jobA.Spec().Name(), jobB.Spec().Name()}, true).Return(nil)
			jobRepo.On("SetDirty", ctx, sampleTenant, []job.Name{jobA.Spec().Name(), jobB.Spec().Name()}, false).Return(nil)

			eventHandler.On("HandleEvent", mock.Anything).Times(2)
			alertManager := new(AlertManager)
			alertManager.On("SendJobEvent", mock.Anything).Return()
			defer alertManager.AssertExpectations(t)

			upstream := job.NewUpstreamResolved("job-B", "", resourceURNB, sampleTenant, "static", taskName, false)

			downstreamRepo.On("GetDownstreamByDestination", ctx, mock.Anything, mock.Anything).Return([]*job.Downstream{}, nil)

			jobAWithUpstream := job.NewWithUpstream(jobA, []*job.Upstream{upstream})
			jobBWithUpstream := job.NewWithUpstream(jobB, []*job.Upstream{})
			upstreamResolver.On("BulkResolve", ctx, project.Name(), mock.MatchedBy(func(elems []*job.Job) bool {
				return assert.ElementsMatch(t, elems, []*job.Job{jobA, jobB})
			}), mock.Anything).Return([]*job.WithUpstream{jobAWithUpstream, jobBWithUpstream}, nil, nil)

			upstreamRepo.On("ReplaceUpstreams", ctx, []*job.WithUpstream{jobAWithUpstream, jobBWithUpstream}).Return(nil)

			logWriter.On("Write", mock.Anything, mock.Anything).Return(nil)

			jobNamesToUpload := []string{jobA.GetName(), jobB.GetName()}
			var jobNamesToRemove []string
			jobDeploymentService.On("UploadJobs", ctx, sampleTenant, mock.MatchedBy(func(elems []string) bool {
				return assert.ElementsMatch(t, elems, jobNamesToUpload)
			}), jobNamesToRemove).Return(nil)

			jobService := service.NewJobService(jobRepo, upstreamRepo, downstreamRepo, pluginService, upstreamResolver, tenantDetailsGetter, eventHandler, log, jobDeploymentService, compiler.NewEngine(), nil, nil, alertManager)
			err = jobService.ReplaceAll(ctx, sampleTenant, incomingSpecs, jobNamesWithInvalidSpec, logWriter)
			assert.NoError(t, err)
		})
		t.Run("skips invalid job when classifying specs as added, modified, or deleted", func(t *testing.T) {
			jobRepo := new(JobRepository)
			defer jobRepo.AssertExpectations(t)

			upstreamRepo := new(UpstreamRepository)
			defer upstreamRepo.AssertExpectations(t)

			downstreamRepo := new(DownstreamRepository)
			defer downstreamRepo.AssertExpectations(t)

			pluginService := NewPluginService(t)

			upstreamResolver := new(UpstreamResolver)
			defer upstreamResolver.AssertExpectations(t)

			tenantDetailsGetter := new(TenantDetailsGetter)
			defer tenantDetailsGetter.AssertExpectations(t)

			logWriter := new(mockWriter)
			defer logWriter.AssertExpectations(t)

			jobDeploymentService := new(JobDeploymentService)
			defer jobDeploymentService.AssertExpectations(t)

			eventHandler := newEventHandler(t)
			alertManager := new(AlertManager)
			alertManager.On("SendJobEvent", mock.Anything).Return()
			defer alertManager.AssertExpectations(t)

			tenantDetailsGetter.On("GetDetails", ctx, sampleTenant).Return(detailedTenant, nil)

			specA, _ := job.NewSpecBuilder(jobVersion, "job-A", "sample-owner", jobSchedule, jobWindow, jobTask).WithAsset(jobAsset).Build()
			specB, _ := job.NewSpecBuilder(jobVersion, "job-B", "sample-owner", jobSchedule, jobWindow, jobTask).WithAsset(jobAsset).Build()
			incomingSpecs := []*job.Spec{specA, specB}

			existingJobWindow, err := window.NewConfig("1d", "", "", "")
			assert.NoError(t, err)
			existingSpecB, _ := job.NewSpecBuilder(jobVersion, "job-B", "sample-owner", jobSchedule, existingJobWindow, jobTask).WithAsset(jobAsset).Build()
			existingJobB := job.NewJob(sampleTenant, existingSpecB, resource.ZeroURN(), nil, false)
			existingSpecC, _ := job.NewSpecBuilder(jobVersion, "job-C", "sample-owner", jobSchedule, jobWindow, jobTask).WithAsset(jobAsset).Build()
			existingJobC := job.NewJob(sampleTenant, existingSpecC, resource.ZeroURN(), nil, false)
			existingSpecD, _ := job.NewSpecBuilder(jobVersion, "job-D", "sample-owner", jobSchedule, jobWindow, jobTask).WithAsset(jobAsset).Build()
			existingJobD := job.NewJob(sampleTenant, existingSpecD, resource.ZeroURN(), nil, false)

			existingSpecs := []*job.Job{existingJobB, existingJobC, existingJobD}

			jobRepo.On("GetAllByTenant", ctx, sampleTenant).Return(existingSpecs, nil)

			jobADestination := resourceURNA
			jobBDestination := resourceURNB
			pluginService.On("ConstructDestinationURN", ctx, specA.Task().Name().String(), mock.Anything).Return(jobADestination, nil).Once()
			pluginService.On("ConstructDestinationURN", ctx, specB.Task().Name().String(), mock.Anything).Return(jobBDestination, nil).Once()

			jobAUpstreamNames := []resource.URN{resourceURNB}
			var jobBUpstreamNames []resource.URN
			pluginService.On("IdentifyUpstreams", ctx, specA.Task().Name().String(), mock.Anything, mock.Anything).Return(jobAUpstreamNames, nil)
			pluginService.On("IdentifyUpstreams", ctx, specB.Task().Name().String(), mock.Anything, mock.Anything).Return(jobBUpstreamNames, nil)

			jobA := job.NewJob(sampleTenant, specA, jobADestination, jobAUpstreamNames, false)
			jobRepo.On("Add", ctx, mock.Anything).Return([]*job.Job{jobA}, nil)
			jobB := job.NewJob(sampleTenant, specB, resource.ZeroURN(), nil, false)
			jobRepo.On("Update", ctx, mock.Anything).Return([]*job.Job{jobB}, nil)
			jobRepo.On("SetDirty", ctx, sampleTenant, []job.Name{jobA.Spec().Name(), jobB.Spec().Name()}, true).Return(nil)
			jobRepo.On("SetDirty", ctx, sampleTenant, []job.Name{jobA.Spec().Name(), jobB.Spec().Name()}, false).Return(nil)

			downstreamRepo.On("GetDownstreamByJobName", ctx, project.Name(), existingSpecC.Name()).Return(nil, nil)
			jobRepo.On("Delete", ctx, project.Name(), existingSpecC.Name(), false).Return(nil)

			downstreamRepo.On("GetDownstreamByDestination", ctx, mock.Anything, mock.Anything).Return([]*job.Downstream{}, nil)

			upstream := job.NewUpstreamResolved("job-B", "", resourceURNB, sampleTenant, "static", taskName, false)
			jobWithUpstream := job.NewWithUpstream(jobA, []*job.Upstream{upstream})
			upstreamResolver.On("BulkResolve", ctx, project.Name(), mock.MatchedBy(func(elems []*job.Job) bool {
				return assert.ElementsMatch(t, elems, []*job.Job{jobA, jobB})
			}), mock.Anything).Return([]*job.WithUpstream{jobWithUpstream}, nil, nil)

			upstreamRepo.On("ReplaceUpstreams", ctx, []*job.WithUpstream{jobWithUpstream}).Return(nil)

			logWriter.On("Write", mock.Anything, mock.Anything).Return(nil)
			eventHandler.On("HandleEvent", mock.Anything).Times(3)

			jobNamesToRemove := []string{existingJobC.GetName()}
			var emptyStringArr []string
			jobDeploymentService.On("UploadJobs", ctx, sampleTenant, mock.Anything, emptyStringArr).Return(nil)
			jobDeploymentService.On("UploadJobs", ctx, sampleTenant, emptyStringArr, jobNamesToRemove).Return(nil)

			jobService := service.NewJobService(jobRepo, upstreamRepo, downstreamRepo, pluginService, upstreamResolver, tenantDetailsGetter, eventHandler, log, jobDeploymentService, compiler.NewEngine(), nil, nil, alertManager)
			err = jobService.ReplaceAll(ctx, sampleTenant, incomingSpecs, []job.Name{"job-D"}, logWriter)
			assert.NoError(t, err)
		})
		t.Run("skips adding new invalid jobs, such jobs should be marked as dirty, and left like that, also dont process other jobs to be deleted and early return", func(t *testing.T) {
			jobRepo := new(JobRepository)
			defer jobRepo.AssertExpectations(t)

			upstreamRepo := new(UpstreamRepository)
			defer upstreamRepo.AssertExpectations(t)

			downstreamRepo := new(DownstreamRepository)
			defer downstreamRepo.AssertExpectations(t)

			pluginService := NewPluginService(t)

			upstreamResolver := new(UpstreamResolver)
			defer upstreamResolver.AssertExpectations(t)

			tenantDetailsGetter := new(TenantDetailsGetter)
			defer tenantDetailsGetter.AssertExpectations(t)

			logWriter := new(mockWriter)
			defer logWriter.AssertExpectations(t)

			eventHandler := newEventHandler(t)

			jobDeploymentService := new(JobDeploymentService)
			defer jobDeploymentService.AssertExpectations(t)

			tenantDetailsGetter.On("GetDetails", ctx, sampleTenant).Return(detailedTenant, nil)

			specA, _ := job.NewSpecBuilder(jobVersion, "job-A", "sample-owner", jobSchedule, jobWindow, jobTask).WithAsset(jobAsset).Build()
			incomingSpecs := []*job.Spec{specA}

			existingSpecC, _ := job.NewSpecBuilder(jobVersion, "job-C", "sample-owner", jobSchedule, jobWindow, jobTask).WithAsset(jobAsset).Build()
			existingJobC := job.NewJob(sampleTenant, existingSpecC, resource.ZeroURN(), nil, false)
			existingSpecs := []*job.Job{existingJobC}

			jobRepo.On("GetAllByTenant", ctx, sampleTenant).Return(existingSpecs, nil)

			var specADestination resource.URN
			pluginService.On("ConstructDestinationURN", ctx, specA.Task().Name().String(), mock.Anything).Return(specADestination, errors.New("internal error")).Once()

			logWriter.On("Write", mock.Anything, mock.Anything).Return(nil)
			jobService := service.NewJobService(jobRepo, upstreamRepo, downstreamRepo, pluginService, upstreamResolver, tenantDetailsGetter, eventHandler, log, jobDeploymentService, compiler.NewEngine(), nil, nil, nil)
			err := jobService.ReplaceAll(ctx, sampleTenant, incomingSpecs, jobNamesWithInvalidSpec, logWriter)
			assert.ErrorContains(t, err, "internal error")
		})
		t.Run("if incoming modified jobs has errors in generating then dont persist it, dont mark dirty, and return early", func(t *testing.T) {
			// such scenarios will be retried until fixed
			jobRepo := new(JobRepository)
			defer jobRepo.AssertExpectations(t)

			upstreamRepo := new(UpstreamRepository)
			defer upstreamRepo.AssertExpectations(t)

			downstreamRepo := new(DownstreamRepository)
			defer downstreamRepo.AssertExpectations(t)

			pluginService := NewPluginService(t)

			upstreamResolver := new(UpstreamResolver)
			defer upstreamResolver.AssertExpectations(t)

			tenantDetailsGetter := new(TenantDetailsGetter)
			defer tenantDetailsGetter.AssertExpectations(t)

			logWriter := new(mockWriter)
			defer logWriter.AssertExpectations(t)

			jobDeploymentService := new(JobDeploymentService)
			defer jobDeploymentService.AssertExpectations(t)

			eventHandler := newEventHandler(t)

			tenantDetailsGetter.On("GetDetails", ctx, sampleTenant).Return(detailedTenant, nil)

			specB, _ := job.NewSpecBuilder(jobVersion, "job-B", "sample-owner", jobSchedule, jobWindow, jobTask).WithAsset(jobAsset).Build()
			incomingSpecs := []*job.Spec{specB}

			existingJobWindow, err := window.NewConfig("1d", "", "", "")
			assert.NoError(t, err)
			existingSpecB, _ := job.NewSpecBuilder(jobVersion, "job-B", "sample-owner", jobSchedule, existingJobWindow, jobTask).WithAsset(jobAsset).Build()
			existingJobB := job.NewJob(sampleTenant, existingSpecB, resource.ZeroURN(), nil, false)
			existingSpecC, _ := job.NewSpecBuilder(jobVersion, "job-C", "sample-owner", jobSchedule, jobWindow, jobTask).WithAsset(jobAsset).Build()
			existingJobC := job.NewJob(sampleTenant, existingSpecC, resource.ZeroURN(), nil, false)
			existingSpecs := []*job.Job{existingJobB, existingJobC}
			jobRepo.On("GetAllByTenant", ctx, sampleTenant).Return(existingSpecs, nil)

			var jobBDestination resource.URN
			pluginService.On("ConstructDestinationURN", ctx, specB.Task().Name().String(), mock.Anything).Return(jobBDestination, errors.New("internal error")).Once()

			logWriter.On("Write", mock.Anything, mock.Anything).Return(nil)
			alertManager := new(AlertManager)

			jobService := service.NewJobService(jobRepo, upstreamRepo, downstreamRepo, pluginService, upstreamResolver, tenantDetailsGetter, eventHandler, log, jobDeploymentService, compiler.NewEngine(), nil, nil, alertManager)
			err = jobService.ReplaceAll(ctx, sampleTenant, incomingSpecs, jobNamesWithInvalidSpec, logWriter)
			assert.ErrorContains(t, err, "internal error")
		})
		t.Run("skips to delete jobs if the downstream is not deleted", func(t *testing.T) {
			/*
				incoming : A, E
				Existing : C, D, E
				Relation : C -> E

				Note: Job E is unmodified

				Expectation :
					Add job A
					Delete Job D
					Delete Job D from GCS
					Skip Job C Deletion as it has a Downstream still existing (this will be logged to the client)
						Job C shall not be marked as Dirty and Also the DAG will not be removed from GCS and DB
					mark job A as Dirty
					Don't upload it on GCS
			*/
			jobRepo := new(JobRepository)
			defer jobRepo.AssertExpectations(t)

			upstreamRepo := new(UpstreamRepository)
			defer upstreamRepo.AssertExpectations(t)

			downstreamRepo := new(DownstreamRepository)
			defer downstreamRepo.AssertExpectations(t)

			pluginService := NewPluginService(t)

			upstreamResolver := new(UpstreamResolver)
			defer upstreamResolver.AssertExpectations(t)

			tenantDetailsGetter := new(TenantDetailsGetter)
			defer tenantDetailsGetter.AssertExpectations(t)

			logWriter := new(mockWriter)
			defer logWriter.AssertExpectations(t)

			jobDeploymentService := new(JobDeploymentService)
			defer jobDeploymentService.AssertExpectations(t)

			eventHandler := newEventHandler(t)

			tenantDetailsGetter.On("GetDetails", ctx, sampleTenant).Return(detailedTenant, nil)

			specA, _ := job.NewSpecBuilder(jobVersion, "job-A", "sample-owner", jobSchedule, jobWindow, jobTask).WithAsset(jobAsset).Build()
			specE, _ := job.NewSpecBuilder(jobVersion, "job-E", "sample-owner", jobSchedule, jobWindow, jobTask).WithAsset(jobAsset).Build()
			incomingSpecs := []*job.Spec{specA, specE}

			existingSpecC, _ := job.NewSpecBuilder(jobVersion, "job-C", "sample-owner", jobSchedule, jobWindow, jobTask).WithAsset(jobAsset).Build()
			existingJobC := job.NewJob(sampleTenant, existingSpecC, resource.ZeroURN(), nil, false)
			existingSpecD, _ := job.NewSpecBuilder(jobVersion, "job-D", "sample-owner", jobSchedule, jobWindow, jobTask).WithAsset(jobAsset).Build()
			existingJobD := job.NewJob(sampleTenant, existingSpecD, resource.ZeroURN(), nil, false)
			existingSpecE, _ := job.NewSpecBuilder(jobVersion, "job-E", "sample-owner", jobSchedule, jobWindow, jobTask).WithAsset(jobAsset).Build()
			existingJobE := job.NewJob(sampleTenant, existingSpecE, resource.ZeroURN(), nil, false)
			existingSpecs := []*job.Job{existingJobC, existingJobD, existingJobE}

			jobRepo.On("GetAllByTenant", ctx, sampleTenant).Return(existingSpecs, nil)

			jobADestination := resourceURNA
			pluginService.On("ConstructDestinationURN", ctx, specA.Task().Name().String(), mock.Anything).Return(jobADestination, nil).Once()

			jobAUpstreamNames := []resource.URN{resourceURNB}
			pluginService.On("IdentifyUpstreams", ctx, specA.Task().Name().String(), mock.Anything, mock.Anything).Return(jobAUpstreamNames, nil)

			jobA := job.NewJob(sampleTenant, specA, jobADestination, jobAUpstreamNames, false)
			jobRepo.On("Add", ctx, mock.Anything).Return([]*job.Job{jobA}, nil)

			downstreamList := []*job.Downstream{
				job.NewDownstream("job-E", project.Name(), namespace.Name(), taskName),
			}

			downstreamRepo.On("GetDownstreamByJobName", ctx, project.Name(), existingSpecC.Name()).Return(downstreamList, nil)
			downstreamRepo.On("GetDownstreamByJobName", ctx, project.Name(), existingSpecD.Name()).Return(nil, nil)
			downstreamRepo.On("GetDownstreamByJobName", ctx, project.Name(), existingSpecE.Name()).Return(nil, nil)
			jobRepo.On("Delete", ctx, project.Name(), existingSpecD.Name(), false).Return(nil)
			jobRepo.On("SetDirty", ctx, sampleTenant, []job.Name{jobA.Spec().Name()}, true).Return(nil)

			logWriter.On("Write", mock.Anything, mock.Anything).Return(nil)
			eventHandler.On("HandleEvent", mock.Anything).Times(2)

			jobNamesToRemove := []string{existingJobD.GetName()}
			var emptyStringArr []string

			jobDeploymentService.On("UploadJobs", ctx, sampleTenant, emptyStringArr, jobNamesToRemove).Return(nil)
			alertManager := new(AlertManager)
			alertManager.On("SendJobEvent", mock.Anything).Return()
			defer alertManager.AssertExpectations(t)
			jobService := service.NewJobService(jobRepo, upstreamRepo, downstreamRepo, pluginService, upstreamResolver, tenantDetailsGetter, eventHandler, log, jobDeploymentService, compiler.NewEngine(), nil, nil, alertManager)
			err := jobService.ReplaceAll(ctx, sampleTenant, incomingSpecs, jobNamesWithInvalidSpec, logWriter)
			assert.ErrorContains(t, err, "job is being used by")
		})
		t.Run("should break process if one of job failed to be added", func(t *testing.T) {
			/*
				incoming : A, B

				Expectation :
					Add job A to DB
					Error in Adding Job B to DB
					Mark Job A as Dirty
			*/
			jobRepo := new(JobRepository)
			defer jobRepo.AssertExpectations(t)

			upstreamRepo := new(UpstreamRepository)
			defer upstreamRepo.AssertExpectations(t)

			downstreamRepo := new(DownstreamRepository)
			defer downstreamRepo.AssertExpectations(t)

			pluginService := NewPluginService(t)

			upstreamResolver := new(UpstreamResolver)
			defer upstreamResolver.AssertExpectations(t)

			tenantDetailsGetter := new(TenantDetailsGetter)
			defer tenantDetailsGetter.AssertExpectations(t)

			logWriter := new(mockWriter)
			defer logWriter.AssertExpectations(t)

			jobDeploymentService := new(JobDeploymentService)
			defer jobDeploymentService.AssertExpectations(t)

			eventHandler := newEventHandler(t)

			tenantDetailsGetter.On("GetDetails", ctx, sampleTenant).Return(detailedTenant, nil)

			specA, _ := job.NewSpecBuilder(jobVersion, "job-A", "sample-owner", jobSchedule, jobWindow, jobTask).WithAsset(jobAsset).Build()
			jobADestination := resourceURNA
			jobAUpstreamName := []resource.URN{resourceURNB}
			jobA := job.NewJob(sampleTenant, specA, jobADestination, jobAUpstreamName, false)

			specB, _ := job.NewSpecBuilder(jobVersion, "job-B", "sample-owner", jobSchedule, jobWindow, jobTask).WithAsset(jobAsset).Build()
			jobBDestination := resourceURNB
			jobBUpstreamName := []resource.URN{resourceURNC}

			incomingSpecs := []*job.Spec{specA, specB}

			jobRepo.On("GetAllByTenant", ctx, sampleTenant).Return([]*job.Job{}, nil)

			pluginService.On("ConstructDestinationURN", ctx, specA.Task().Name().String(), mock.Anything).Return(jobADestination, nil).Once()
			pluginService.On("IdentifyUpstreams", ctx, specA.Task().Name().String(), mock.Anything, mock.Anything).Return(jobAUpstreamName, nil).Once()

			pluginService.On("ConstructDestinationURN", ctx, specB.Task().Name().String(), mock.Anything).Return(jobBDestination, nil).Once()
			pluginService.On("IdentifyUpstreams", ctx, specB.Task().Name().String(), mock.Anything, mock.Anything).Return(jobBUpstreamName, nil).Once()

			jobRepo.On("Add", ctx, mock.Anything).Return([]*job.Job{jobA}, errors.New("internal error"))
			jobRepo.On("SetDirty", ctx, sampleTenant, []job.Name{jobA.Spec().Name()}, true).Return(nil)

			logWriter.On("Write", mock.Anything, mock.Anything).Return(nil)
			eventHandler.On("HandleEvent", mock.Anything).Times(1)

			jobService := service.NewJobService(jobRepo, upstreamRepo, downstreamRepo, pluginService, upstreamResolver, tenantDetailsGetter, eventHandler, log, jobDeploymentService, compiler.NewEngine(), nil, nil, nil)
			err := jobService.ReplaceAll(ctx, sampleTenant, incomingSpecs, jobNamesWithInvalidSpec, logWriter)
			assert.ErrorContains(t, err, "internal error")
		})
		t.Run("should not break process if one of job failed to be updated", func(t *testing.T) {
			jobRepo := new(JobRepository)
			defer jobRepo.AssertExpectations(t)

			upstreamRepo := new(UpstreamRepository)
			defer upstreamRepo.AssertExpectations(t)

			downstreamRepo := new(DownstreamRepository)
			defer downstreamRepo.AssertExpectations(t)

			pluginService := NewPluginService(t)

			upstreamResolver := new(UpstreamResolver)
			defer upstreamResolver.AssertExpectations(t)

			tenantDetailsGetter := new(TenantDetailsGetter)
			defer tenantDetailsGetter.AssertExpectations(t)

			logWriter := new(mockWriter)
			defer logWriter.AssertExpectations(t)

			jobDeploymentService := new(JobDeploymentService)
			defer jobDeploymentService.AssertExpectations(t)

			tenantDetailsGetter.On("GetDetails", ctx, sampleTenant).Return(detailedTenant, nil)

			specA, _ := job.NewSpecBuilder(jobVersion, "job-A", "sample-owner", jobSchedule, jobWindow, jobTask).WithAsset(jobAsset).Build()
			jobADestination := resourceURNA
			jobAUpstreamName := []resource.URN{resourceURNB}

			incomingSpecs := []*job.Spec{specA}

			existingJobWindow, err := window.NewConfig("1d", "", "", "")
			assert.NoError(t, err)
			existingSpecA, _ := job.NewSpecBuilder(jobVersion, "job-A", "sample-owner", jobSchedule, existingJobWindow, jobTask).WithAsset(jobAsset).Build()
			existingJobA := job.NewJob(sampleTenant, existingSpecA, jobADestination, jobAUpstreamName, false)
			existingSpecs := []*job.Job{existingJobA}

			jobRepo.On("GetAllByTenant", ctx, sampleTenant).Return(existingSpecs, nil)

			pluginService.On("ConstructDestinationURN", ctx, specA.Task().Name().String(), mock.Anything).Return(jobADestination, nil).Once()
			pluginService.On("IdentifyUpstreams", ctx, specA.Task().Name().String(), mock.Anything, mock.Anything).Return(jobAUpstreamName, nil)

			downstreamRepo.On("GetDownstreamByDestination", ctx, mock.Anything, mock.Anything).Return([]*job.Downstream{}, nil)

			jobRepo.On("Update", ctx, mock.Anything).Return([]*job.Job{}, errors.New("internal error"))

			logWriter.On("Write", mock.Anything, mock.Anything).Return(nil)

			jobService := service.NewJobService(jobRepo, upstreamRepo, downstreamRepo, pluginService, upstreamResolver, tenantDetailsGetter, nil, log, jobDeploymentService, compiler.NewEngine(), nil, nil, nil)
			err = jobService.ReplaceAll(ctx, sampleTenant, incomingSpecs, jobNamesWithInvalidSpec, logWriter)
			assert.ErrorContains(t, err, "internal error")
		})
		t.Run("should not break process if one of job failed to be deleted", func(t *testing.T) {
			jobRepo := new(JobRepository)
			defer jobRepo.AssertExpectations(t)

			upstreamRepo := new(UpstreamRepository)
			defer upstreamRepo.AssertExpectations(t)

			downstreamRepo := new(DownstreamRepository)
			defer downstreamRepo.AssertExpectations(t)

			pluginService := NewPluginService(t)

			upstreamResolver := new(UpstreamResolver)
			defer upstreamResolver.AssertExpectations(t)

			tenantDetailsGetter := new(TenantDetailsGetter)
			defer tenantDetailsGetter.AssertExpectations(t)

			logWriter := new(mockWriter)
			defer logWriter.AssertExpectations(t)

			jobDeploymentService := new(JobDeploymentService)
			defer jobDeploymentService.AssertExpectations(t)

			tenantDetailsGetter.On("GetDetails", ctx, sampleTenant).Return(detailedTenant, nil)

			specA, _ := job.NewSpecBuilder(jobVersion, "job-A", "sample-owner", jobSchedule, jobWindow, jobTask).WithAsset(jobAsset).Build()
			jobA := job.NewJob(sampleTenant, specA, resource.ZeroURN(), nil, false)

			specB, _ := job.NewSpecBuilder(jobVersion, "job-B", "sample-owner", jobSchedule, jobWindow, jobTask).WithAsset(jobAsset).Build()
			jobB := job.NewJob(sampleTenant, specB, resource.ZeroURN(), nil, false)

			incomingSpecs := []*job.Spec{specA}

			existingSpecs := []*job.Job{jobA, jobB}

			jobRepo.On("GetAllByTenant", ctx, sampleTenant).Return(existingSpecs, nil)

			downstreamRepo.On("GetDownstreamByJobName", ctx, project.Name(), specB.Name()).Return(nil, nil)
			jobRepo.On("Delete", ctx, project.Name(), specB.Name(), false).Return(errors.New("internal error"))

			logWriter.On("Write", mock.Anything, mock.Anything).Return(nil).Times(3)

			jobService := service.NewJobService(jobRepo, upstreamRepo, downstreamRepo, pluginService, upstreamResolver, tenantDetailsGetter, nil, log, jobDeploymentService, compiler.NewEngine(), nil, nil, nil)
			err := jobService.ReplaceAll(ctx, sampleTenant, incomingSpecs, jobNamesWithInvalidSpec, logWriter)
			assert.ErrorContains(t, err, "internal error")
		})
		t.Run("should not delete job if unable to check downstream of the job", func(t *testing.T) {
			jobRepo := new(JobRepository)
			defer jobRepo.AssertExpectations(t)

			upstreamRepo := new(UpstreamRepository)
			defer upstreamRepo.AssertExpectations(t)

			downstreamRepo := new(DownstreamRepository)
			defer downstreamRepo.AssertExpectations(t)

			pluginService := NewPluginService(t)

			upstreamResolver := new(UpstreamResolver)
			defer upstreamResolver.AssertExpectations(t)

			tenantDetailsGetter := new(TenantDetailsGetter)
			defer tenantDetailsGetter.AssertExpectations(t)

			logWriter := new(mockWriter)
			defer logWriter.AssertExpectations(t)

			jobDeploymentService := new(JobDeploymentService)
			defer jobDeploymentService.AssertExpectations(t)

			tenantDetailsGetter.On("GetDetails", ctx, sampleTenant).Return(detailedTenant, nil)

			specA, _ := job.NewSpecBuilder(jobVersion, "job-A", "sample-owner", jobSchedule, jobWindow, jobTask).WithAsset(jobAsset).Build()
			jobA := job.NewJob(sampleTenant, specA, resource.ZeroURN(), nil, false)

			specB, _ := job.NewSpecBuilder(jobVersion, "job-B", "sample-owner", jobSchedule, jobWindow, jobTask).WithAsset(jobAsset).Build()
			jobB := job.NewJob(sampleTenant, specB, resource.ZeroURN(), nil, false)

			incomingSpecs := []*job.Spec{specA}

			existingSpecs := []*job.Job{jobA, jobB}

			jobRepo.On("GetAllByTenant", ctx, sampleTenant).Return(existingSpecs, nil)

			downstreamRepo.On("GetDownstreamByJobName", ctx, project.Name(), specB.Name()).Return(nil, errors.New("internal error"))

			logWriter.On("Write", mock.Anything, mock.Anything).Return(nil).Twice()

			jobService := service.NewJobService(jobRepo, upstreamRepo, downstreamRepo, pluginService, upstreamResolver, tenantDetailsGetter, nil, log, jobDeploymentService, compiler.NewEngine(), nil, nil, nil)
			err := jobService.ReplaceAll(ctx, sampleTenant, incomingSpecs, jobNamesWithInvalidSpec, logWriter)
			assert.ErrorContains(t, err, "internal error")
		})
		t.Run("should not delete job if one of its downstream is unable to delete", func(t *testing.T) {
			jobRepo := new(JobRepository)
			defer jobRepo.AssertExpectations(t)

			upstreamRepo := new(UpstreamRepository)
			defer upstreamRepo.AssertExpectations(t)

			downstreamRepo := new(DownstreamRepository)
			defer downstreamRepo.AssertExpectations(t)

			pluginService := NewPluginService(t)

			upstreamResolver := new(UpstreamResolver)
			defer upstreamResolver.AssertExpectations(t)

			tenantDetailsGetter := new(TenantDetailsGetter)
			defer tenantDetailsGetter.AssertExpectations(t)

			logWriter := new(mockWriter)
			defer logWriter.AssertExpectations(t)

			jobDeploymentService := new(JobDeploymentService)
			defer jobDeploymentService.AssertExpectations(t)

			eventHandler := newEventHandler(t)

			tenantDetailsGetter.On("GetDetails", ctx, sampleTenant).Return(detailedTenant, nil)

			specA, _ := job.NewSpecBuilder(jobVersion, "job-A", "sample-owner", jobSchedule, jobWindow, jobTask).WithAsset(jobAsset).Build()
			specB, _ := job.NewSpecBuilder(jobVersion, "job-B", "sample-owner", jobSchedule, jobWindow, jobTask).WithAsset(jobAsset).Build()
			specC, _ := job.NewSpecBuilder(jobVersion, "job-C", "sample-owner", jobSchedule, jobWindow, jobTask).WithAsset(jobAsset).Build()
			specD, _ := job.NewSpecBuilder(jobVersion, "job-D", "sample-owner", jobSchedule, jobWindow, jobTask).WithAsset(jobAsset).Build()
			jobA := job.NewJob(sampleTenant, specA, resource.ZeroURN(), nil, false)
			jobB := job.NewJob(sampleTenant, specB, resource.ZeroURN(), nil, false)
			jobC := job.NewJob(sampleTenant, specC, resource.ZeroURN(), nil, false)
			jobD := job.NewJob(sampleTenant, specD, resource.ZeroURN(), nil, false)

			incomingSpecs := []*job.Spec{}

			existingSpecs := []*job.Job{jobA, jobB, jobC, jobD}

			jobRepo.On("GetAllByTenant", ctx, sampleTenant).Return(existingSpecs, nil)

			downstreamA := []*job.Downstream{
				job.NewDownstream("job-B", project.Name(), namespace.Name(), taskName),
				job.NewDownstream("job-D", project.Name(), namespace.Name(), taskName),
			}
			downstreamB := []*job.Downstream{
				job.NewDownstream("job-C", project.Name(), namespace.Name(), taskName),
			}
			downstreamRepo.On("GetDownstreamByJobName", ctx, project.Name(), specA.Name()).Return(downstreamA, nil)
			downstreamRepo.On("GetDownstreamByJobName", ctx, project.Name(), specB.Name()).Return(downstreamB, nil)
			downstreamRepo.On("GetDownstreamByJobName", ctx, project.Name(), specC.Name()).Return(nil, nil)
			downstreamRepo.On("GetDownstreamByJobName", ctx, project.Name(), specD.Name()).Return(nil, nil)
			jobRepo.On("Delete", ctx, project.Name(), specC.Name(), false).Return(errors.New("db error"))
			jobRepo.On("Delete", ctx, project.Name(), specD.Name(), false).Return(nil)
			eventHandler.On("HandleEvent", mock.Anything).Times(1)

			logWriter.On("Write", mock.Anything, mock.Anything).Return(nil)

			var jobNamesToUpload []string
			jobNamesToRemove := []string{specD.Name().String()}
			jobDeploymentService.On("UploadJobs", ctx, sampleTenant, jobNamesToUpload, jobNamesToRemove).Return(nil)
			alertManager := new(AlertManager)
			alertManager.On("SendJobEvent", mock.Anything).Return()
			defer alertManager.AssertExpectations(t)
			jobService := service.NewJobService(jobRepo, upstreamRepo, downstreamRepo, pluginService, upstreamResolver, tenantDetailsGetter, eventHandler, log, jobDeploymentService, compiler.NewEngine(), nil, nil, alertManager)
			err := jobService.ReplaceAll(ctx, sampleTenant, incomingSpecs, jobNamesWithInvalidSpec, logWriter)
			assert.Error(t, err)
		})
		t.Run("returns error if unable to get tenant details", func(t *testing.T) {
			jobRepo := new(JobRepository)
			defer jobRepo.AssertExpectations(t)

			upstreamRepo := new(UpstreamRepository)
			defer upstreamRepo.AssertExpectations(t)

			downstreamRepo := new(DownstreamRepository)
			defer downstreamRepo.AssertExpectations(t)

			pluginService := NewPluginService(t)

			upstreamResolver := new(UpstreamResolver)
			defer upstreamResolver.AssertExpectations(t)

			tenantDetailsGetter := new(TenantDetailsGetter)
			defer tenantDetailsGetter.AssertExpectations(t)

			logWriter := new(mockWriter)
			defer logWriter.AssertExpectations(t)

			jobDeploymentService := new(JobDeploymentService)
			defer jobDeploymentService.AssertExpectations(t)

			specA, _ := job.NewSpecBuilder(jobVersion, "job-A", "sample-owner", jobSchedule, jobWindow, jobTask).WithAsset(jobAsset).Build()
			specB, _ := job.NewSpecBuilder(jobVersion, "job-B", "sample-owner", jobSchedule, jobWindow, jobTask).WithAsset(jobAsset).Build()

			incomingSpecs := []*job.Spec{specA, specB}

			errorMsg := "project/namespace error"
			tenantDetailsGetter.On("GetDetails", ctx, sampleTenant).Return(nil, errors.New(errorMsg))

			jobService := service.NewJobService(jobRepo, upstreamRepo, downstreamRepo, pluginService, upstreamResolver, tenantDetailsGetter, nil, log, jobDeploymentService, compiler.NewEngine(), nil, nil, nil)

			err := jobService.ReplaceAll(ctx, sampleTenant, incomingSpecs, jobNamesWithInvalidSpec, logWriter)
			assert.ErrorContains(t, err, errorMsg)
		})
		t.Run("returns error if encounter error when uploading/removing jobs", func(t *testing.T) {
			jobRepo := new(JobRepository)
			defer jobRepo.AssertExpectations(t)

			upstreamRepo := new(UpstreamRepository)
			defer upstreamRepo.AssertExpectations(t)

			downstreamRepo := new(DownstreamRepository)
			defer downstreamRepo.AssertExpectations(t)

			pluginService := NewPluginService(t)

			upstreamResolver := new(UpstreamResolver)
			defer upstreamResolver.AssertExpectations(t)

			tenantDetailsGetter := new(TenantDetailsGetter)
			defer tenantDetailsGetter.AssertExpectations(t)

			logWriter := new(mockWriter)
			defer logWriter.AssertExpectations(t)

			jobDeploymentService := new(JobDeploymentService)
			defer jobDeploymentService.AssertExpectations(t)

			eventHandler := newEventHandler(t)

			tenantDetailsGetter.On("GetDetails", ctx, sampleTenant).Return(detailedTenant, nil)

			specA, _ := job.NewSpecBuilder(jobVersion, "job-A", "sample-owner", jobSchedule, jobWindow, jobTask).WithAsset(jobAsset).Build()
			jobADestination := resourceURNA
			jobAUpstreamName := []resource.URN{resourceURNB}
			jobA := job.NewJob(sampleTenant, specA, jobADestination, jobAUpstreamName, false)

			specB, _ := job.NewSpecBuilder(jobVersion, "job-B", "sample-owner", jobSchedule, jobWindow, jobTask).WithAsset(jobAsset).Build()
			jobB := job.NewJob(sampleTenant, specB, resource.ZeroURN(), nil, false)

			incomingSpecs := []*job.Spec{specA, specB}

			existingJobs := []*job.Job{jobB}

			jobRepo.On("GetAllByTenant", ctx, sampleTenant).Return(existingJobs, nil)

			pluginService.On("ConstructDestinationURN", ctx, specA.Task().Name().String(), mock.Anything).Return(jobADestination, nil).Once()
			pluginService.On("IdentifyUpstreams", ctx, specA.Task().Name().String(), mock.Anything, mock.Anything).Return(jobAUpstreamName, nil)

			jobRepo.On("Add", ctx, mock.Anything).Return([]*job.Job{jobA}, nil)
			jobRepo.On("SetDirty", ctx, sampleTenant, []job.Name{jobA.Spec().Name()}, true).Return(nil)

			upstream := job.NewUpstreamResolved("job-B", "", resourceURNB, sampleTenant, "static", taskName, false)

			downstreamRepo.On("GetDownstreamByDestination", ctx, mock.Anything, mock.Anything).Return([]*job.Downstream{}, nil)

			jobWithUpstream := job.NewWithUpstream(jobA, []*job.Upstream{upstream})
			upstreamResolver.On("BulkResolve", ctx, project.Name(), []*job.Job{jobA}, mock.Anything).Return([]*job.WithUpstream{jobWithUpstream}, nil, nil)

			upstreamRepo.On("ReplaceUpstreams", ctx, []*job.WithUpstream{jobWithUpstream}).Return(nil)

			logWriter.On("Write", mock.Anything, mock.Anything).Return(nil)
			eventHandler.On("HandleEvent", mock.Anything).Times(1)

			errorMsg := "internal error"
			jobNamesToUpload := []string{specA.Name().String()}
			var emptyNmaesList []string
			jobDeploymentService.On("UploadJobs", ctx, sampleTenant, jobNamesToUpload, emptyNmaesList).Return(errors.New(errorMsg))

			jobService := service.NewJobService(jobRepo, upstreamRepo, downstreamRepo, pluginService, upstreamResolver, tenantDetailsGetter, eventHandler, log, jobDeploymentService, compiler.NewEngine(), nil, nil, nil)
			err := jobService.ReplaceAll(ctx, sampleTenant, incomingSpecs, jobNamesWithInvalidSpec, logWriter)
			assert.ErrorContains(t, err, errorMsg)
		})
	})

	t.Run("Refresh", func(t *testing.T) {
		t.Run("resolves and saves upstream for all existing jobs in the given tenant", func(t *testing.T) {
			jobRepo := new(JobRepository)
			defer jobRepo.AssertExpectations(t)

			upstreamRepo := new(UpstreamRepository)
			defer upstreamRepo.AssertExpectations(t)

			downstreamRepo := new(DownstreamRepository)
			defer downstreamRepo.AssertExpectations(t)

			pluginService := NewPluginService(t)

			upstreamResolver := new(UpstreamResolver)
			defer upstreamResolver.AssertExpectations(t)

			tenantDetailsGetter := new(TenantDetailsGetter)
			defer tenantDetailsGetter.AssertExpectations(t)

			logWriter := new(mockWriter)
			defer logWriter.AssertExpectations(t)

			jobDeploymentService := new(JobDeploymentService)
			defer jobDeploymentService.AssertExpectations(t)

			eventHandler := newEventHandler(t)

			specA, _ := job.NewSpecBuilder(jobVersion, "job-A", "sample-owner", jobSchedule, jobWindow, jobTask).WithAsset(jobAsset).Build()
			jobADestination := resourceURNA
			jobAUpstreamName := []resource.URN{resourceURNB}
			jobA := job.NewJob(sampleTenant, specA, jobADestination, jobAUpstreamName, false)

			var jobBDestination resource.URN
			jobBUpstreamName := []resource.URN{resourceURNC}
			specB, _ := job.NewSpecBuilder(jobVersion, "job-B", "sample-owner", jobSchedule, jobWindow, jobTask).WithAsset(jobAsset).Build()
			jobB := job.NewJob(sampleTenant, specB, jobBDestination, jobBUpstreamName, false)

			jobRepo.On("GetAllByTenant", ctx, sampleTenant).Return([]*job.Job{jobA, jobB}, nil)

			tenantDetailsGetter.On("GetDetails", ctx, sampleTenant).Return(detailedTenant, nil)

			pluginService.On("ConstructDestinationURN", ctx, specA.Task().Name().String(), mock.Anything).Return(jobADestination, nil).Once()
			pluginService.On("IdentifyUpstreams", ctx, specA.Task().Name().String(), mock.Anything, mock.Anything).Return(jobAUpstreamName, nil)

			pluginService.On("ConstructDestinationURN", ctx, specB.Task().Name().String(), mock.Anything).Return(jobBDestination, nil).Once()
			pluginService.On("IdentifyUpstreams", ctx, specB.Task().Name().String(), mock.Anything, mock.Anything).Return(jobBUpstreamName, nil)

			jobRepo.On("Update", ctx, mock.Anything).Return([]*job.Job{jobA, jobB}, nil)

			upstreamB := job.NewUpstreamResolved("job-B", "", resourceURNB, sampleTenant, "static", taskName, false)
			jobAWithUpstream := job.NewWithUpstream(jobA, []*job.Upstream{upstreamB})
			upstreamC := job.NewUpstreamResolved("job-C", "", resourceURNC, sampleTenant, "static", taskName, false)
			jobBWithUpstream := job.NewWithUpstream(jobB, []*job.Upstream{upstreamC})
			upstreamResolver.On("BulkResolve", ctx, project.Name(), []*job.Job{jobA, jobB}, mock.Anything).Return([]*job.WithUpstream{jobAWithUpstream, jobBWithUpstream}, nil)

			upstreamRepo.On("ReplaceUpstreams", ctx, []*job.WithUpstream{jobAWithUpstream, jobBWithUpstream}).Return(nil)

			logWriter.On("Write", mock.Anything, mock.Anything).Return(nil).Times(3)
			eventHandler.On("HandleEvent", mock.Anything).Times(2)

			var jobNamesToRemove []string
			jobNamesToUpload := []string{jobA.GetName(), jobB.GetName()}
			jobDeploymentService.On("UploadJobs", ctx, sampleTenant, jobNamesToUpload, jobNamesToRemove).Return(nil)
			alertManager := new(AlertManager)
			alertManager.On("SendJobEvent", mock.Anything).Return()
			defer alertManager.AssertExpectations(t)
			jobService := service.NewJobService(jobRepo, upstreamRepo, downstreamRepo, pluginService, upstreamResolver, tenantDetailsGetter, eventHandler, log, jobDeploymentService, compiler.NewEngine(), nil, nil, alertManager)
			err := jobService.Refresh(ctx, project.Name(), []string{namespace.Name().String()}, nil, logWriter)
			assert.NoError(t, err)
		})
		t.Run("resolves and saves upstream for all existing jobs for multiple tenant", func(t *testing.T) {
			jobRepo := new(JobRepository)
			defer jobRepo.AssertExpectations(t)

			upstreamRepo := new(UpstreamRepository)
			defer upstreamRepo.AssertExpectations(t)

			downstreamRepo := new(DownstreamRepository)
			defer downstreamRepo.AssertExpectations(t)

			pluginService := NewPluginService(t)

			upstreamResolver := new(UpstreamResolver)
			defer upstreamResolver.AssertExpectations(t)

			tenantDetailsGetter := new(TenantDetailsGetter)
			defer tenantDetailsGetter.AssertExpectations(t)

			logWriter := new(mockWriter)
			defer logWriter.AssertExpectations(t)

			jobDeploymentService := new(JobDeploymentService)
			defer jobDeploymentService.AssertExpectations(t)

			eventHandler := newEventHandler(t)

			specA, _ := job.NewSpecBuilder(jobVersion, "job-A", "sample-owner", jobSchedule, jobWindow, jobTask).WithAsset(jobAsset).Build()
			jobADestination := resourceURNA
			jobAUpstreamName := []resource.URN{resourceURNB}
			jobA := job.NewJob(sampleTenant, specA, jobADestination, jobAUpstreamName, false)
			jobsTenant1 := []*job.Job{jobA}

			var jobBDestination resource.URN
			var jobBUpstreamName []resource.URN
			specB, _ := job.NewSpecBuilder(jobVersion, "job-B", "sample-owner", jobSchedule, jobWindow, jobTask).WithAsset(jobAsset).Build()
			jobB := job.NewJob(otherTenant, specB, jobBDestination, jobBUpstreamName, false)
			jobsTenant2 := []*job.Job{jobB}

			jobRepo.On("GetAllByTenant", ctx, sampleTenant).Return(jobsTenant1, nil).Once()
			jobRepo.On("GetAllByTenant", ctx, otherTenant).Return(jobsTenant2, nil).Once()

			tenantDetailsGetter.On("GetDetails", ctx, sampleTenant).Return(detailedTenant, nil).Once()
			tenantDetailsGetter.On("GetDetails", ctx, otherTenant).Return(detailedOtherTenant, nil).Once()

			pluginService.On("ConstructDestinationURN", ctx, specA.Task().Name().String(), mock.Anything).Return(jobADestination, nil).Once()
			pluginService.On("IdentifyUpstreams", ctx, specA.Task().Name().String(), mock.Anything, mock.Anything).Return(jobAUpstreamName, nil).Once()
			pluginService.On("ConstructDestinationURN", ctx, specB.Task().Name().String(), mock.Anything).Return(jobBDestination, nil).Once()
			pluginService.On("IdentifyUpstreams", ctx, specB.Task().Name().String(), mock.Anything, mock.Anything).Return(jobBUpstreamName, nil).Once()

			jobRepo.On("Update", ctx, mock.Anything).Return([]*job.Job{jobA}, nil).Once()
			jobRepo.On("Update", ctx, mock.Anything).Return([]*job.Job{jobB}, nil).Once()

			upstreamB := job.NewUpstreamResolved("job-B", "", resourceURNB, sampleTenant, "static", taskName, false)
			jobAWithUpstream := job.NewWithUpstream(jobA, []*job.Upstream{upstreamB})
			upstreamC := job.NewUpstreamResolved("job-C", "", resourceURNC, otherTenant, "static", taskName, false)
			jobBWithUpstream := job.NewWithUpstream(jobB, []*job.Upstream{upstreamC})

			upstreamResolver.On("BulkResolve", ctx, project.Name(), []*job.Job{jobA}, mock.Anything).Return([]*job.WithUpstream{jobAWithUpstream}, nil)
			upstreamResolver.On("BulkResolve", ctx, project.Name(), []*job.Job{jobB}, mock.Anything).Return([]*job.WithUpstream{jobBWithUpstream}, nil)

			upstreamRepo.On("ReplaceUpstreams", ctx, []*job.WithUpstream{jobAWithUpstream}).Return(nil)
			upstreamRepo.On("ReplaceUpstreams", ctx, []*job.WithUpstream{jobBWithUpstream}).Return(nil)

			logWriter.On("Write", mock.Anything, mock.Anything).Return(nil).Times(4)
			eventHandler.On("HandleEvent", mock.Anything).Times(2)

			var jobNamesToRemove []string
			jobDeploymentService.On("UploadJobs", ctx, sampleTenant, []string{jobA.GetName()}, jobNamesToRemove).Return(nil)
			jobDeploymentService.On("UploadJobs", ctx, otherTenant, []string{jobB.GetName()}, jobNamesToRemove).Return(nil)
			alertManager := new(AlertManager)
			alertManager.On("SendJobEvent", mock.Anything).Return()
			defer alertManager.AssertExpectations(t)
			jobService := service.NewJobService(jobRepo, upstreamRepo, downstreamRepo, pluginService, upstreamResolver, tenantDetailsGetter, eventHandler, log, jobDeploymentService, compiler.NewEngine(), nil, nil, alertManager)
			err := jobService.Refresh(ctx, project.Name(), []string{namespace.Name().String(), otherNamespace.Name().String()}, nil, logWriter)
			assert.NoError(t, err)
		})
		t.Run("returns error if unable to get existing jobs", func(t *testing.T) {
			jobRepo := new(JobRepository)
			defer jobRepo.AssertExpectations(t)

			upstreamRepo := new(UpstreamRepository)
			defer upstreamRepo.AssertExpectations(t)

			downstreamRepo := new(DownstreamRepository)
			defer downstreamRepo.AssertExpectations(t)

			pluginService := NewPluginService(t)

			upstreamResolver := new(UpstreamResolver)
			defer upstreamResolver.AssertExpectations(t)

			tenantDetailsGetter := new(TenantDetailsGetter)
			defer tenantDetailsGetter.AssertExpectations(t)

			jobRepo.On("GetAllByTenant", ctx, sampleTenant).Return(nil, errors.New("internal error"))

			jobService := service.NewJobService(jobRepo, upstreamRepo, downstreamRepo, pluginService, upstreamResolver, tenantDetailsGetter, nil, log, nil, compiler.NewEngine(), nil, nil, nil)
			err := jobService.Refresh(ctx, project.Name(), []string{namespace.Name().String()}, nil, nil)
			assert.ErrorContains(t, err, "internal error")
		})
	})

	t.Run("RefreshResourceDownstream", func(t *testing.T) {
		t.Run("returns error if encountered error when identifying downstreams", func(t *testing.T) {
			jobRepo := new(JobRepository)
			defer jobRepo.AssertExpectations(t)

			upstreamRepo := new(UpstreamRepository)
			defer upstreamRepo.AssertExpectations(t)

			downstreamRepo := new(DownstreamRepository)
			defer downstreamRepo.AssertExpectations(t)

			pluginService := NewPluginService(t)

			upstreamResolver := new(UpstreamResolver)
			defer upstreamResolver.AssertExpectations(t)

			tenantDetailsGetter := new(TenantDetailsGetter)
			defer tenantDetailsGetter.AssertExpectations(t)

			logWriter := new(mockWriter)
			defer logWriter.AssertExpectations(t)

			jobDeploymentService := new(JobDeploymentService)
			defer jobDeploymentService.AssertExpectations(t)

			eventHandler := newEventHandler(t)

			resourceURNs := []resource.URN{resourceURNA}

			jobService := service.NewJobService(jobRepo, upstreamRepo, downstreamRepo, pluginService, upstreamResolver, tenantDetailsGetter, eventHandler, log, jobDeploymentService, compiler.NewEngine(), nil, nil, nil)

			downstreamRepo.On("GetDownstreamBySources", ctx, resourceURNs).Return(nil, errors.New("internal error"))

			err := jobService.RefreshResourceDownstream(ctx, resourceURNs, logWriter)
			assert.ErrorContains(t, err, "internal error")
		})

		t.Run("should refresh and return nil if no error is encountered when refreshing downstreams", func(t *testing.T) {
			jobRepo := new(JobRepository)
			defer jobRepo.AssertExpectations(t)

			upstreamRepo := new(UpstreamRepository)
			defer upstreamRepo.AssertExpectations(t)

			downstreamRepo := new(DownstreamRepository)
			defer downstreamRepo.AssertExpectations(t)

			pluginService := NewPluginService(t)

			upstreamResolver := new(UpstreamResolver)
			defer upstreamResolver.AssertExpectations(t)

			tenantDetailsGetter := new(TenantDetailsGetter)
			defer tenantDetailsGetter.AssertExpectations(t)

			logWriter := new(mockWriter)
			defer logWriter.AssertExpectations(t)

			jobDeploymentService := new(JobDeploymentService)
			defer jobDeploymentService.AssertExpectations(t)

			eventHandler := newEventHandler(t)

			specA, _ := job.NewSpecBuilder(jobVersion, "job-A", "sample-owner", jobSchedule, jobWindow, jobTask).WithAsset(jobAsset).Build()
			jobADestination := resourceURNA
			jobAUpstreamName := resourceURNB
			jobA := job.NewJob(sampleTenant, specA, jobADestination, []resource.URN{jobAUpstreamName}, false)

			specB, _ := job.NewSpecBuilder(jobVersion, "job-B", "sample-owner", jobSchedule, jobWindow, jobTask).WithAsset(jobAsset).Build()
			jobBDestination := resourceURNB
			jobB := job.NewJob(sampleTenant, specB, jobBDestination, []resource.URN{resourceURNC}, false)

			resourceURNs := []resource.URN{jobAUpstreamName, resourceURNC}

			jobDownstreams := []*job.Downstream{
				job.NewDownstream(jobA.Spec().Name(), sampleTenant.ProjectName(), sampleTenant.NamespaceName(), jobTask.Name()),
				job.NewDownstream(jobB.Spec().Name(), sampleTenant.ProjectName(), sampleTenant.NamespaceName(), jobTask.Name()),
			}

			downstreamRepo.On("GetDownstreamBySources", ctx, resourceURNs).Return(jobDownstreams, nil)
			jobRepo.On("GetByJobName", ctx, sampleTenant.ProjectName(), jobA.Spec().Name()).Return(jobA, nil)
			jobRepo.On("GetByJobName", ctx, sampleTenant.ProjectName(), jobB.Spec().Name()).Return(jobB, nil)

			tenantDetailsGetter.On("GetDetails", ctx, sampleTenant).Return(detailedTenant, nil)

			pluginService.On("ConstructDestinationURN", ctx, specA.Task().Name().String(), mock.Anything).Return(jobADestination, nil).Once()
			pluginService.On("IdentifyUpstreams", ctx, specA.Task().Name().String(), mock.Anything, mock.Anything).Return([]resource.URN{jobAUpstreamName}, nil)

			pluginService.On("ConstructDestinationURN", ctx, specB.Task().Name().String(), mock.Anything).Return(jobBDestination, nil).Once()
			pluginService.On("IdentifyUpstreams", ctx, specB.Task().Name().String(), mock.Anything, mock.Anything).Return([]resource.URN{resourceURNC}, nil)

			jobRepo.On("Update", ctx, mock.Anything).Return([]*job.Job{jobA, jobB}, nil)

			upstreamB := job.NewUpstreamResolved("job-B", "", resourceURNB, sampleTenant, "static", taskName, false)
			jobAWithUpstream := job.NewWithUpstream(jobA, []*job.Upstream{upstreamB})
			upstreamC := job.NewUpstreamResolved("job-C", "", resourceURNC, sampleTenant, "static", taskName, false)
			jobBWithUpstream := job.NewWithUpstream(jobB, []*job.Upstream{upstreamC})
			upstreamResolver.On("BulkResolve", ctx, project.Name(), []*job.Job{jobA, jobB}, mock.Anything).Return([]*job.WithUpstream{jobAWithUpstream, jobBWithUpstream}, nil)

			upstreamRepo.On("ReplaceUpstreams", ctx, []*job.WithUpstream{jobAWithUpstream, jobBWithUpstream}).Return(nil)

			logWriter.On("Write", mock.Anything, mock.Anything).Return(nil).Times(3)
			eventHandler.On("HandleEvent", mock.Anything).Times(2)

			var jobNamesToRemove []string
			jobNamesToUpload := []string{jobA.GetName(), jobB.GetName()}
			jobDeploymentService.On("UploadJobs", ctx, sampleTenant, jobNamesToUpload, jobNamesToRemove).Return(nil)
			alertManager := new(AlertManager)
			alertManager.On("SendJobEvent", mock.Anything).Return()
			defer alertManager.AssertExpectations(t)
			jobService := service.NewJobService(jobRepo, upstreamRepo, downstreamRepo, pluginService, upstreamResolver, tenantDetailsGetter, eventHandler, log, jobDeploymentService, compiler.NewEngine(), nil, nil, alertManager)

			err := jobService.RefreshResourceDownstream(ctx, resourceURNs, logWriter)
			assert.NoError(t, err)
		})
	})

	t.Run("Get", func(t *testing.T) {
		t.Run("return error when repo get by job name error", func(t *testing.T) {
			jobRepo := new(JobRepository)
			defer jobRepo.AssertExpectations(t)

			upstreamRepo := new(UpstreamRepository)
			defer upstreamRepo.AssertExpectations(t)

			downstreamRepo := new(DownstreamRepository)
			defer downstreamRepo.AssertExpectations(t)

			jobName, _ := job.NameFrom("job-A")
			jobRepo.On("GetByJobName", ctx, sampleTenant.ProjectName(), jobName).Return(nil, errors.New("error when fetch job"))

			jobService := service.NewJobService(jobRepo, upstreamRepo, downstreamRepo, nil, nil, nil, nil, log, nil, nil, nil, nil, nil)

			actual, err := jobService.Get(ctx, sampleTenant, jobName)
			assert.Error(t, err, "error when fetch job")
			assert.Nil(t, actual)
		})
		t.Run("return job when success fetch the job", func(t *testing.T) {
			jobRepo := new(JobRepository)
			defer jobRepo.AssertExpectations(t)

			upstreamRepo := new(UpstreamRepository)
			defer upstreamRepo.AssertExpectations(t)

			downstreamRepo := new(DownstreamRepository)
			defer downstreamRepo.AssertExpectations(t)

			specA, _ := job.NewSpecBuilder(jobVersion, "job-A", "sample-owner", jobSchedule, jobWindow, jobTask).WithAsset(jobAsset).Build()
			jobA := job.NewJob(sampleTenant, specA, resourceURNA, []resource.URN{resourceURNB}, false)
			jobRepo.On("GetByJobName", ctx, sampleTenant.ProjectName(), specA.Name()).Return(jobA, nil)

			jobService := service.NewJobService(jobRepo, upstreamRepo, downstreamRepo, nil, nil, nil, nil, log, nil, nil, nil, nil, nil)

			actual, err := jobService.Get(ctx, sampleTenant, specA.Name())
			assert.NoError(t, err, "error when fetch job")
			assert.NotNil(t, actual)
			assert.Equal(t, jobA, actual)
		})
	})

	t.Run("GetByFilter", func(t *testing.T) {
		t.Run("filter by resource destination", func(t *testing.T) {
			t.Run("return error when repo error", func(t *testing.T) {
				jobRepo := new(JobRepository)
				defer jobRepo.AssertExpectations(t)

				jobRepo.On("GetAllByResourceDestination", ctx, resourceURNA).Return(nil, errors.New("error encountered"))

				jobService := service.NewJobService(jobRepo, nil, nil, nil, nil, nil, nil, log, nil, nil, nil, nil, nil)
				actual, err := jobService.GetByFilter(ctx, filter.WithString(filter.ResourceDestination, "bigquery://project:dataset.tableA"))
				assert.Error(t, err, "error encountered")
				assert.Nil(t, actual)
			})
			t.Run("return success", func(t *testing.T) {
				jobRepo := new(JobRepository)
				defer jobRepo.AssertExpectations(t)

				specA, _ := job.NewSpecBuilder(jobVersion, "job-A", "sample-owner", jobSchedule, jobWindow, jobTask).WithAsset(jobAsset).Build()
				jobA := job.NewJob(sampleTenant, specA, resourceURNA, []resource.URN{resourceURNB}, false)
				jobRepo.On("GetAllByResourceDestination", ctx, resourceURNA).Return([]*job.Job{jobA}, nil)

				jobService := service.NewJobService(jobRepo, nil, nil, nil, nil, nil, nil, log, nil, nil, nil, nil, nil)
				actual, err := jobService.GetByFilter(ctx, filter.WithString(filter.ResourceDestination, "bigquery://project:dataset.tableA"))
				assert.NoError(t, err)
				assert.NotNil(t, actual)
				assert.NotEmpty(t, actual)
				assert.Len(t, actual, 1)
			})
		})
		t.Run("filter by project name and job names", func(t *testing.T) {
			t.Run("return error when repo error", func(t *testing.T) {
				jobRepo := new(JobRepository)
				defer jobRepo.AssertExpectations(t)

				jobName, _ := job.NameFrom("job-A")
				jobRepo.On("GetByJobName", ctx, sampleTenant.ProjectName(), jobName).Return(nil, errors.New("error encountered"))

				jobService := service.NewJobService(jobRepo, nil, nil, nil, nil, nil, nil, log, nil, nil, nil, nil, nil)
				actual, err := jobService.GetByFilter(ctx,
					filter.WithString(filter.ProjectName, sampleTenant.ProjectName().String()),
					filter.WithStringArray(filter.JobNames, []string{jobName.String()}),
				)
				assert.Error(t, err, "error encountered")
				assert.Nil(t, actual)
			})
			t.Run("return success and some error when some of job is failed to retrieved", func(t *testing.T) {
				jobRepo := new(JobRepository)
				defer jobRepo.AssertExpectations(t)

				specA, _ := job.NewSpecBuilder(jobVersion, "job-A", "sample-owner", jobSchedule, jobWindow, jobTask).WithAsset(jobAsset).Build()
				jobA := job.NewJob(sampleTenant, specA, resourceURNA, []resource.URN{resourceURNB}, false)
				specB, _ := job.NewSpecBuilder(jobVersion, "job-B", "sample-owner", jobSchedule, jobWindow, jobTask).WithAsset(jobAsset).Build()
				jobRepo.On("GetByJobName", ctx, sampleTenant.ProjectName(), specA.Name()).Return(jobA, nil)
				jobRepo.On("GetByJobName", ctx, sampleTenant.ProjectName(), specB.Name()).Return(nil, errors.New("error encountered"))

				jobService := service.NewJobService(jobRepo, nil, nil, nil, nil, nil, nil, log, nil, nil, nil, nil, nil)
				actual, err := jobService.GetByFilter(ctx,
					filter.WithString(filter.ProjectName, sampleTenant.ProjectName().String()),
					filter.WithStringArray(filter.JobNames, []string{specA.Name().String(), specB.Name().String()}),
				)
				assert.Error(t, err)
				assert.NotNil(t, actual)
				assert.NotEmpty(t, actual)
				assert.Len(t, actual, 1)
			})
			t.Run("not return error if the record is not found", func(t *testing.T) {
				jobRepo := new(JobRepository)
				defer jobRepo.AssertExpectations(t)

				specA, _ := job.NewSpecBuilder(jobVersion, "job-A", "sample-owner", jobSchedule, jobWindow, jobTask).WithAsset(jobAsset).Build()
				jobRepo.On("GetByJobName", ctx, sampleTenant.ProjectName(), specA.Name()).Return(nil, optErrors.NotFound(job.EntityJob, "job not found"))

				jobService := service.NewJobService(jobRepo, nil, nil, nil, nil, nil, nil, log, nil, nil, nil, nil, nil)
				actual, err := jobService.GetByFilter(ctx,
					filter.WithString(filter.ProjectName, sampleTenant.ProjectName().String()),
					filter.WithStringArray(filter.JobNames, []string{specA.Name().String()}),
				)
				assert.NoError(t, err)
				assert.Nil(t, actual)
			})
			t.Run("return success", func(t *testing.T) {
				jobRepo := new(JobRepository)
				defer jobRepo.AssertExpectations(t)

				specA, _ := job.NewSpecBuilder(jobVersion, "job-A", "sample-owner", jobSchedule, jobWindow, jobTask).WithAsset(jobAsset).Build()
				jobA := job.NewJob(sampleTenant, specA, resourceURNA, []resource.URN{resourceURNB}, false)
				jobRepo.On("GetByJobName", ctx, sampleTenant.ProjectName(), specA.Name()).Return(jobA, nil)

				jobService := service.NewJobService(jobRepo, nil, nil, nil, nil, nil, nil, log, nil, nil, nil, nil, nil)
				actual, err := jobService.GetByFilter(ctx,
					filter.WithString(filter.ProjectName, sampleTenant.ProjectName().String()),
					filter.WithStringArray(filter.JobNames, []string{specA.Name().String()}),
				)
				assert.NoError(t, err)
				assert.NotNil(t, actual)
				assert.NotEmpty(t, actual)
				assert.Len(t, actual, 1)
			})
		})
		t.Run("filter by project name and job name", func(t *testing.T) {
			t.Run("return error when repo error", func(t *testing.T) {
				jobRepo := new(JobRepository)
				defer jobRepo.AssertExpectations(t)

				jobName, _ := job.NameFrom("job-A")
				jobRepo.On("GetByJobName", ctx, sampleTenant.ProjectName(), jobName).Return(nil, errors.New("error encountered"))

				jobService := service.NewJobService(jobRepo, nil, nil, nil, nil, nil, nil, log, nil, nil, nil, nil, nil)
				actual, err := jobService.GetByFilter(ctx,
					filter.WithString(filter.ProjectName, sampleTenant.ProjectName().String()),
					filter.WithString(filter.JobName, jobName.String()),
				)
				assert.Error(t, err, "error encountered")
				assert.Nil(t, actual)
			})
			t.Run("not return error if the record is not found", func(t *testing.T) {
				jobRepo := new(JobRepository)
				defer jobRepo.AssertExpectations(t)

				specA, _ := job.NewSpecBuilder(jobVersion, "job-A", "sample-owner", jobSchedule, jobWindow, jobTask).WithAsset(jobAsset).Build()
				jobRepo.On("GetByJobName", ctx, sampleTenant.ProjectName(), specA.Name()).Return(nil, optErrors.NotFound(job.EntityJob, "job not found"))

				jobService := service.NewJobService(jobRepo, nil, nil, nil, nil, nil, nil, log, nil, nil, nil, nil, nil)
				actual, err := jobService.GetByFilter(ctx,
					filter.WithString(filter.ProjectName, sampleTenant.ProjectName().String()),
					filter.WithString(filter.JobName, specA.Name().String()),
				)
				assert.NoError(t, err)
				assert.Empty(t, actual)
			})
			t.Run("return success", func(t *testing.T) {
				jobRepo := new(JobRepository)
				defer jobRepo.AssertExpectations(t)

				specA, _ := job.NewSpecBuilder(jobVersion, "job-A", "sample-owner", jobSchedule, jobWindow, jobTask).WithAsset(jobAsset).Build()
				jobA := job.NewJob(sampleTenant, specA, resourceURNA, []resource.URN{resourceURNB}, false)
				jobRepo.On("GetByJobName", ctx, sampleTenant.ProjectName(), specA.Name()).Return(jobA, nil)

				jobService := service.NewJobService(jobRepo, nil, nil, nil, nil, nil, nil, log, nil, nil, nil, nil, nil)
				actual, err := jobService.GetByFilter(ctx,
					filter.WithString(filter.ProjectName, sampleTenant.ProjectName().String()),
					filter.WithString(filter.JobName, specA.Name().String()),
				)
				assert.NoError(t, err)
				assert.NotNil(t, actual)
				assert.NotEmpty(t, actual)
				assert.Equal(t, []*job.Job{jobA}, actual)
			})
		})
		t.Run("filter by project name and namespace names", func(t *testing.T) {
			t.Run("return error when repo error", func(t *testing.T) {
				jobRepo := new(JobRepository)
				defer jobRepo.AssertExpectations(t)

				jobRepo.On("GetAllByTenant", ctx, sampleTenant).Return(nil, errors.New("error encountered"))

				jobService := service.NewJobService(jobRepo, nil, nil, nil, nil, nil, nil, log, nil, nil, nil, nil, nil)
				actual, err := jobService.GetByFilter(ctx,
					filter.WithString(filter.ProjectName, sampleTenant.ProjectName().String()),
					filter.WithStringArray(filter.NamespaceNames, []string{sampleTenant.NamespaceName().String()}),
				)
				assert.Error(t, err, "error encountered")
				assert.Nil(t, actual)
			})
			t.Run("return error when namespace empty", func(t *testing.T) {
				jobRepo := new(JobRepository)
				defer jobRepo.AssertExpectations(t)

				jobService := service.NewJobService(jobRepo, nil, nil, nil, nil, nil, nil, log, nil, nil, nil, nil, nil)
				actual, err := jobService.GetByFilter(ctx,
					filter.WithString(filter.ProjectName, sampleTenant.ProjectName().String()),
					filter.WithStringArray(filter.NamespaceNames, []string{""}),
				)
				assert.Error(t, err)
				assert.Nil(t, actual)
			})
			t.Run("return success", func(t *testing.T) {
				jobRepo := new(JobRepository)
				defer jobRepo.AssertExpectations(t)

				specA, _ := job.NewSpecBuilder(jobVersion, "job-A", "sample-owner", jobSchedule, jobWindow, jobTask).WithAsset(jobAsset).Build()
				jobA := job.NewJob(sampleTenant, specA, resourceURNA, []resource.URN{resourceURNB}, false)
				jobRepo.On("GetAllByTenant", ctx, sampleTenant).Return([]*job.Job{jobA}, nil)

				jobService := service.NewJobService(jobRepo, nil, nil, nil, nil, nil, nil, log, nil, nil, nil, nil, nil)
				actual, err := jobService.GetByFilter(ctx,
					filter.WithString(filter.ProjectName, sampleTenant.ProjectName().String()),
					filter.WithStringArray(filter.NamespaceNames, []string{sampleTenant.NamespaceName().String()}),
				)
				assert.NoError(t, err)
				assert.NotNil(t, actual)
				assert.NotEmpty(t, actual)
				assert.Len(t, actual, 1)
			})
		})
		t.Run("filter by project name and namespace name", func(t *testing.T) {
			t.Run("return error when repo error", func(t *testing.T) {
				jobRepo := new(JobRepository)
				defer jobRepo.AssertExpectations(t)

				jobRepo.On("GetAllByTenant", ctx, sampleTenant).Return(nil, errors.New("error encountered"))

				jobService := service.NewJobService(jobRepo, nil, nil, nil, nil, nil, nil, log, nil, nil, nil, nil, nil)
				actual, err := jobService.GetByFilter(ctx,
					filter.WithString(filter.ProjectName, sampleTenant.ProjectName().String()),
					filter.WithString(filter.NamespaceName, sampleTenant.NamespaceName().String()),
				)
				assert.Error(t, err, "error encountered")
				assert.Nil(t, actual)
			})
			t.Run("return success", func(t *testing.T) {
				jobRepo := new(JobRepository)
				defer jobRepo.AssertExpectations(t)

				specA, _ := job.NewSpecBuilder(jobVersion, "job-A", "sample-owner", jobSchedule, jobWindow, jobTask).WithAsset(jobAsset).Build()
				jobA := job.NewJob(sampleTenant, specA, resourceURNA, []resource.URN{resourceURNB}, false)
				jobRepo.On("GetAllByTenant", ctx, sampleTenant).Return([]*job.Job{jobA}, nil)

				jobService := service.NewJobService(jobRepo, nil, nil, nil, nil, nil, nil, log, nil, nil, nil, nil, nil)
				actual, err := jobService.GetByFilter(ctx,
					filter.WithString(filter.ProjectName, sampleTenant.ProjectName().String()),
					filter.WithString(filter.NamespaceName, sampleTenant.NamespaceName().String()),
				)
				assert.NoError(t, err)
				assert.NotNil(t, actual)
				assert.NotEmpty(t, actual)
				assert.Len(t, actual, 1)
			})
		})
		t.Run("filter by project name", func(t *testing.T) {
			t.Run("return error when repo error", func(t *testing.T) {
				jobRepo := new(JobRepository)
				defer jobRepo.AssertExpectations(t)

				jobRepo.On("GetAllByProjectName", ctx, sampleTenant.ProjectName()).Return(nil, errors.New("error encountered"))

				jobService := service.NewJobService(jobRepo, nil, nil, nil, nil, nil, nil, log, nil, nil, nil, nil, nil)
				actual, err := jobService.GetByFilter(ctx,
					filter.WithString(filter.ProjectName, sampleTenant.ProjectName().String()),
				)
				assert.Error(t, err, "error encountered")
				assert.Nil(t, actual)
			})
			t.Run("return success", func(t *testing.T) {
				jobRepo := new(JobRepository)
				defer jobRepo.AssertExpectations(t)

				specA, _ := job.NewSpecBuilder(jobVersion, "job-A", "sample-owner", jobSchedule, jobWindow, jobTask).WithAsset(jobAsset).Build()
				jobA := job.NewJob(sampleTenant, specA, resourceURNA, []resource.URN{resourceURNB}, false)
				jobRepo.On("GetAllByProjectName", ctx, sampleTenant.ProjectName()).Return([]*job.Job{jobA}, nil)

				jobService := service.NewJobService(jobRepo, nil, nil, nil, nil, nil, nil, log, nil, nil, nil, nil, nil)
				actual, err := jobService.GetByFilter(ctx,
					filter.WithString(filter.ProjectName, sampleTenant.ProjectName().String()),
				)
				assert.NoError(t, err)
				assert.NotNil(t, actual)
				assert.NotEmpty(t, actual)
				assert.Len(t, actual, 1)
			})
		})
		t.Run("return error when there's no filter", func(t *testing.T) {
			jobService := service.NewJobService(nil, nil, nil, nil, nil, nil, nil, log, nil, nil, nil, nil, nil)
			actual, err := jobService.GetByFilter(ctx)
			assert.Error(t, err, "no filter matched")
			assert.Nil(t, actual)
		})
	})

	t.Run("GetTaskInfo", func(t *testing.T) {
		t.Run("return error when plugin could not retrieve info", func(t *testing.T) {
			pluginService := NewPluginService(t)

			pluginService.On("Info", ctx, jobTask.Name().String()).Return(nil, errors.New("error encountered"))

			jobService := service.NewJobService(nil, nil, nil, pluginService, nil, nil, nil, nil, nil, nil, nil, nil, nil)

			actual, err := jobService.GetTaskInfo(ctx, jobTask)
			assert.Error(t, err, "error encountered")
			assert.Nil(t, actual)
		})
		t.Run("return task with information included when success", func(t *testing.T) {
			pluginService := NewPluginService(t)

			pluginInfoResp := &plugin.Spec{
				Name:        "bq2bq",
				Description: "plugin desc",
			}
			pluginService.On("Info", ctx, jobTask.Name().String()).Return(pluginInfoResp, nil)

			jobService := service.NewJobService(nil, nil, nil, pluginService, nil, nil, nil, nil, nil, nil, nil, nil, nil)

			actual, err := jobService.GetTaskInfo(ctx, jobTask)
			assert.NoError(t, err)
			assert.NotNil(t, actual)
			assert.Equal(t, pluginInfoResp, actual)
		})
	})

	t.Run("Validate", func(t *testing.T) {
		t.Run("job preparation", func(t *testing.T) {
			t.Run("validate request", func(t *testing.T) {
				t.Run("returns nil and error if job names length is more than zero while job specs length is also more than zero", func(t *testing.T) {
					tenantDetailsGetter := new(TenantDetailsGetter)
					defer tenantDetailsGetter.AssertExpectations(t)

					jobRunInputCompiler := NewJobRunInputCompiler(t)
					resourceExistenceChecker := NewResourceExistenceChecker(t)

					jobService := service.NewJobService(nil, nil, nil, nil, nil, tenantDetailsGetter, nil, log, nil, compiler.NewEngine(), jobRunInputCompiler, resourceExistenceChecker, nil)

					request := dto.ValidateRequest{
						Tenant:       sampleTenant,
						JobSpecs:     []*job.Spec{{}, {}},
						JobNames:     []string{"", ""},
						DeletionMode: false,
					}

					actualResult, actualError := jobService.Validate(ctx, request)

					assert.Nil(t, actualResult)
					assert.ErrorContains(t, actualError, "job names and specs can not be specified together")
				})

				t.Run("returns nil and error if job names and job specs are both empty", func(t *testing.T) {
					tenantDetailsGetter := new(TenantDetailsGetter)
					defer tenantDetailsGetter.AssertExpectations(t)

					jobRunInputCompiler := NewJobRunInputCompiler(t)
					resourceExistenceChecker := NewResourceExistenceChecker(t)

					jobService := service.NewJobService(nil, nil, nil, nil, nil, tenantDetailsGetter, nil, log, nil, compiler.NewEngine(), jobRunInputCompiler, resourceExistenceChecker, nil)

					request := dto.ValidateRequest{
						Tenant:       sampleTenant,
						JobSpecs:     nil,
						JobNames:     nil,
						DeletionMode: false,
					}

					actualResult, actualError := jobService.Validate(ctx, request)

					assert.Nil(t, actualResult)
					assert.ErrorContains(t, actualError, "job names and job specs are both empty")
				})

				t.Run("returns nil and error if using deletion mode while job names length is zero", func(t *testing.T) {
					tenantDetailsGetter := new(TenantDetailsGetter)
					defer tenantDetailsGetter.AssertExpectations(t)

					jobRunInputCompiler := NewJobRunInputCompiler(t)
					resourceExistenceChecker := NewResourceExistenceChecker(t)

					jobService := service.NewJobService(nil, nil, nil, nil, nil, tenantDetailsGetter, nil, log, nil, compiler.NewEngine(), jobRunInputCompiler, resourceExistenceChecker, nil)

					request := dto.ValidateRequest{
						Tenant:       sampleTenant,
						JobSpecs:     []*job.Spec{{}, {}},
						JobNames:     nil,
						DeletionMode: true,
					}

					actualResult, actualError := jobService.Validate(ctx, request)

					assert.Nil(t, actualResult)
					assert.ErrorContains(t, actualError, "deletion job only accepts job names")
				})
			})

			t.Run("validate duplication", func(t *testing.T) {
				t.Run("returns nil and error if job names are duplicated", func(t *testing.T) {
					tenantDetailsGetter := new(TenantDetailsGetter)
					defer tenantDetailsGetter.AssertExpectations(t)

					jobRunInputCompiler := NewJobRunInputCompiler(t)
					resourceExistenceChecker := NewResourceExistenceChecker(t)

					jobService := service.NewJobService(nil, nil, nil, nil, nil, tenantDetailsGetter, nil, log, nil, compiler.NewEngine(), jobRunInputCompiler, resourceExistenceChecker, nil)

					request := dto.ValidateRequest{
						Tenant:       sampleTenant,
						JobSpecs:     nil,
						JobNames:     []string{"job1", "job2", "job1"},
						DeletionMode: false,
					}

					actualResult, actualError := jobService.Validate(ctx, request)

					assert.Nil(t, actualResult)
					assert.ErrorContains(t, actualError, "the following jobs are duplicated: [job1]")
				})

				t.Run("returns nil and error if job specs are duplicated based on name", func(t *testing.T) {
					tenantDetailsGetter := new(TenantDetailsGetter)
					defer tenantDetailsGetter.AssertExpectations(t)

					jobRunInputCompiler := NewJobRunInputCompiler(t)
					resourceExistenceChecker := NewResourceExistenceChecker(t)

					jobService := service.NewJobService(nil, nil, nil, nil, nil, tenantDetailsGetter, nil, log, nil, compiler.NewEngine(), jobRunInputCompiler, resourceExistenceChecker, nil)

					jobSpec1, err := job.NewSpecBuilder(1, "job1", "optimus@goto", jobSchedule, jobWindow, jobTask).Build()
					assert.NoError(t, err)
					jobSpec2, err := job.NewSpecBuilder(1, "job2", "optimus@goto", jobSchedule, jobWindow, jobTask).Build()
					assert.NoError(t, err)
					jobSpec3, err := job.NewSpecBuilder(1, "job1", "optimus@goto", jobSchedule, jobWindow, jobTask).Build() // intentional duplication
					assert.NoError(t, err)

					request := dto.ValidateRequest{
						Tenant:       sampleTenant,
						JobSpecs:     []*job.Spec{jobSpec1, jobSpec2, jobSpec3},
						JobNames:     nil,
						DeletionMode: false,
					}

					actualResult, actualError := jobService.Validate(ctx, request)

					assert.Nil(t, actualResult)
					assert.ErrorContains(t, actualError, "the following jobs are duplicated: [job1]")
				})
			})

			t.Run("returns result and nil if error when getting tenant details", func(t *testing.T) {
				tenantDetailsGetter := new(TenantDetailsGetter)
				defer tenantDetailsGetter.AssertExpectations(t)

				jobRepo := new(JobRepository)
				defer jobRepo.AssertExpectations(t)

				jobRunInputCompiler := NewJobRunInputCompiler(t)
				resourceExistenceChecker := NewResourceExistenceChecker(t)

				jobService := service.NewJobService(jobRepo, nil, nil, nil, nil, tenantDetailsGetter, nil, log, nil, compiler.NewEngine(), jobRunInputCompiler, resourceExistenceChecker, nil)

				tenantDetailsGetter.On("GetDetails", ctx, sampleTenant).Return(nil, errors.New("unexpected error in tenant"))

				request := dto.ValidateRequest{
					Tenant:       sampleTenant,
					JobSpecs:     nil,
					JobNames:     []string{"job1", "job2"},
					DeletionMode: false,
				}

				actualResult, actualError := jobService.Validate(ctx, request)

				assert.Nil(t, actualResult)
				assert.ErrorContains(t, actualError, "unexpected error in tenant")
			})

			t.Run("returns nil and error if one or more of job names are invalid", func(t *testing.T) {
				tenantDetailsGetter := new(TenantDetailsGetter)
				defer tenantDetailsGetter.AssertExpectations(t)

				jobRunInputCompiler := NewJobRunInputCompiler(t)
				resourceExistenceChecker := NewResourceExistenceChecker(t)

				jobService := service.NewJobService(nil, nil, nil, nil, nil, tenantDetailsGetter, nil, log, nil, compiler.NewEngine(), jobRunInputCompiler, resourceExistenceChecker, nil)

				request := dto.ValidateRequest{
					Tenant:       sampleTenant,
					JobSpecs:     nil,
					JobNames:     []string{""}, // intentional empty
					DeletionMode: false,
				}

				tenantDetailsGetter.On("GetDetails", ctx, sampleTenant).Return(detailedTenant, nil)

				actualResult, actualError := jobService.Validate(ctx, request)

				assert.Nil(t, actualResult)
				assert.ErrorContains(t, actualError, "name is empty")
			})

			t.Run("returns nil and error if one or more of job names are error when being fetched from repository", func(t *testing.T) {
				tenantDetailsGetter := new(TenantDetailsGetter)
				defer tenantDetailsGetter.AssertExpectations(t)

				jobRepo := new(JobRepository)
				defer jobRepo.AssertExpectations(t)

				jobRunInputCompiler := NewJobRunInputCompiler(t)
				resourceExistenceChecker := NewResourceExistenceChecker(t)

				jobService := service.NewJobService(jobRepo, nil, nil, nil, nil, tenantDetailsGetter, nil, log, nil, compiler.NewEngine(), jobRunInputCompiler, resourceExistenceChecker, nil)

				request := dto.ValidateRequest{
					Tenant:       sampleTenant,
					JobSpecs:     nil,
					JobNames:     []string{"job1"},
					DeletionMode: false,
				}

				tenantDetailsGetter.On("GetDetails", ctx, sampleTenant).Return(detailedTenant, nil)

				jobRepo.On("GetByJobName", ctx, sampleTenant.ProjectName(), job.Name("job1")).Return(nil, errors.New("unknown repository error"))

				actualResult, actualError := jobService.Validate(ctx, request)

				assert.Nil(t, actualResult)
				assert.ErrorContains(t, actualError, "unknown repository error")
			})

			t.Run("returns result and nil if one or more jobs do not have the same tenant as the root", func(t *testing.T) {
				tenantDetailsGetter := new(TenantDetailsGetter)
				defer tenantDetailsGetter.AssertExpectations(t)

				jobRepo := new(JobRepository)
				defer jobRepo.AssertExpectations(t)

				jobRunInputCompiler := NewJobRunInputCompiler(t)
				resourceExistenceChecker := NewResourceExistenceChecker(t)

				jobService := service.NewJobService(jobRepo, nil, nil, nil, nil, tenantDetailsGetter, nil, log, nil, compiler.NewEngine(), jobRunInputCompiler, resourceExistenceChecker, nil)

				jobSpec1, err := job.NewSpecBuilder(1, "job1", "optimus@goto", jobSchedule, jobWindow, jobTask).Build()
				assert.NoError(t, err)
				jobSpec2, err := job.NewSpecBuilder(1, "job2", "optimus@goto", jobSchedule, jobWindow, jobTask).Build()
				assert.NoError(t, err)

				job1 := job.NewJob(sampleTenant, jobSpec1, resource.ZeroURN(), nil, false)
				job2 := job.NewJob(otherTenant, jobSpec2, resource.ZeroURN(), nil, false) // intentional wrong tenant

				jobRepo.On("GetByJobName", ctx, sampleTenant.ProjectName(), job.Name("job1")).Return(job1, nil)
				jobRepo.On("GetByJobName", ctx, sampleTenant.ProjectName(), job.Name("job2")).Return(job2, nil)

				tenantDetailsGetter.On("GetDetails", ctx, sampleTenant).Return(detailedTenant, nil)

				request := dto.ValidateRequest{
					Tenant:       sampleTenant,
					JobSpecs:     nil,
					JobNames:     []string{"job1", "job2"},
					DeletionMode: false,
				}

				expectedResult := map[job.Name][]dto.ValidateResult{
					"job2": {
						{
							Stage: "tenant validation",
							Messages: []string{
								fmt.Sprintf("current tenant is [%s.%s]", otherTenant.ProjectName(), otherTenant.NamespaceName()),
								fmt.Sprintf("expected tenant is [%s.%s]", sampleTenant.ProjectName(), sampleTenant.NamespaceName()),
							},
							Success: false,
						},
					},
				}

				actualResult, actualError := jobService.Validate(ctx, request)

				assert.EqualValues(t, expectedResult, actualResult)
				assert.NoError(t, actualError)
			})
		})

		t.Run("deletion mode validation", func(t *testing.T) {
			t.Run("returns result and nil if error is encountered when getting downstream jobs", func(t *testing.T) {
				tenantDetailsGetter := new(TenantDetailsGetter)
				defer tenantDetailsGetter.AssertExpectations(t)

				jobRepo := new(JobRepository)
				defer jobRepo.AssertExpectations(t)

				downstreamRepo := new(DownstreamRepository)
				defer downstreamRepo.AssertExpectations(t)

				jobRunInputCompiler := NewJobRunInputCompiler(t)
				resourceExistenceChecker := NewResourceExistenceChecker(t)

				jobService := service.NewJobService(jobRepo, nil, downstreamRepo, nil, nil, tenantDetailsGetter, nil, log, nil, compiler.NewEngine(), jobRunInputCompiler, resourceExistenceChecker, nil)

				jobSpec1, err := job.NewSpecBuilder(1, "job1", "optimus@goto", jobSchedule, jobWindow, jobTask).Build()
				assert.NoError(t, err)
				jobSpec2, err := job.NewSpecBuilder(1, "job2", "optimus@goto", jobSchedule, jobWindow, jobTask).Build()
				assert.NoError(t, err)

				job1 := job.NewJob(sampleTenant, jobSpec1, resource.ZeroURN(), nil, false)
				job2 := job.NewJob(sampleTenant, jobSpec2, resource.ZeroURN(), nil, false)

				jobRepo.On("GetByJobName", ctx, sampleTenant.ProjectName(), job.Name("job1")).Return(job1, nil)
				jobRepo.On("GetByJobName", ctx, sampleTenant.ProjectName(), job.Name("job2")).Return(job2, nil)

				tenantDetailsGetter.On("GetDetails", ctx, sampleTenant).Return(detailedTenant, nil)

				downstreamRepo.On("GetDownstreamByJobName", ctx, sampleTenant.ProjectName(), jobSpec1.Name()).Return([]*job.Downstream{}, nil)
				downstreamRepo.On("GetDownstreamByJobName", ctx, sampleTenant.ProjectName(), jobSpec2.Name()).Return(nil, errors.New("unknown error"))

				request := dto.ValidateRequest{
					Tenant:       sampleTenant,
					JobSpecs:     nil,
					JobNames:     []string{"job1", "job2"},
					DeletionMode: true,
				}

				expectedResult := map[job.Name][]dto.ValidateResult{
					"job1": {
						{
							Stage:    "validation for deletion",
							Messages: []string{"job is safe for deletion"},
							Success:  true,
						},
					},
					"job2": {
						{
							Stage: "validation for deletion",
							Messages: []string{
								"downstreams can not be fetched",
								"unknown error",
							},
							Success: false,
						},
					},
				}

				actualResult, actualError := jobService.Validate(ctx, request)

				assert.EqualValues(t, expectedResult["job1"], actualResult["job1"])
				assert.EqualValues(t, expectedResult["job2"], actualResult["job2"])
				assert.NoError(t, actualError)
			})

			t.Run("returns result and nil if job is safe for deletion", func(t *testing.T) {
				tenantDetailsGetter := new(TenantDetailsGetter)
				defer tenantDetailsGetter.AssertExpectations(t)

				jobRepo := new(JobRepository)
				defer jobRepo.AssertExpectations(t)

				downstreamRepo := new(DownstreamRepository)
				defer downstreamRepo.AssertExpectations(t)

				jobRunInputCompiler := NewJobRunInputCompiler(t)
				resourceExistenceChecker := NewResourceExistenceChecker(t)

				jobService := service.NewJobService(jobRepo, nil, downstreamRepo, nil, nil, tenantDetailsGetter, nil, log, nil, compiler.NewEngine(), jobRunInputCompiler, resourceExistenceChecker, nil)

				jobSpec1, err := job.NewSpecBuilder(1, "job1", "optimus@goto", jobSchedule, jobWindow, jobTask).Build()
				assert.NoError(t, err)
				jobSpec2, err := job.NewSpecBuilder(1, "job2", "optimus@goto", jobSchedule, jobWindow, jobTask).Build()
				assert.NoError(t, err)

				job1 := job.NewJob(sampleTenant, jobSpec1, resource.ZeroURN(), nil, false)
				job2 := job.NewJob(sampleTenant, jobSpec2, resource.ZeroURN(), nil, false)

				jobRepo.On("GetByJobName", ctx, sampleTenant.ProjectName(), job.Name("job1")).Return(job1, nil)
				jobRepo.On("GetByJobName", ctx, sampleTenant.ProjectName(), job.Name("job2")).Return(job2, nil)

				tenantDetailsGetter.On("GetDetails", ctx, sampleTenant).Return(detailedTenant, nil)

				downstreamRepo.On("GetDownstreamByJobName", ctx, sampleTenant.ProjectName(), jobSpec1.Name()).Return([]*job.Downstream{}, nil)
				downstreamRepo.On("GetDownstreamByJobName", ctx, sampleTenant.ProjectName(), jobSpec2.Name()).Return([]*job.Downstream{}, nil)

				request := dto.ValidateRequest{
					Tenant:       sampleTenant,
					JobSpecs:     nil,
					JobNames:     []string{"job1", "job2"},
					DeletionMode: true,
				}

				expectedResult := map[job.Name][]dto.ValidateResult{
					"job1": {
						{
							Stage:    "validation for deletion",
							Messages: []string{"job is safe for deletion"},
							Success:  true,
						},
					},
					"job2": {
						{
							Stage:    "validation for deletion",
							Messages: []string{"job is safe for deletion"},
							Success:  true,
						},
					},
				}

				actualResult, actualError := jobService.Validate(ctx, request)

				assert.EqualValues(t, expectedResult["job1"], actualResult["job1"])
				assert.EqualValues(t, expectedResult["job2"], actualResult["job2"])
				assert.NoError(t, actualError)
			})

			t.Run("returns result and nil if job is not safe for deletion", func(t *testing.T) {
				tenantDetailsGetter := new(TenantDetailsGetter)
				defer tenantDetailsGetter.AssertExpectations(t)

				jobRepo := new(JobRepository)
				defer jobRepo.AssertExpectations(t)

				downstreamRepo := new(DownstreamRepository)
				defer downstreamRepo.AssertExpectations(t)

				jobRunInputCompiler := NewJobRunInputCompiler(t)
				resourceExistenceChecker := NewResourceExistenceChecker(t)

				jobService := service.NewJobService(jobRepo, nil, downstreamRepo, nil, nil, tenantDetailsGetter, nil, log, nil, compiler.NewEngine(), jobRunInputCompiler, resourceExistenceChecker, nil)

				jobSpec1, err := job.NewSpecBuilder(1, "job1", "optimus@goto", jobSchedule, jobWindow, jobTask).Build()
				assert.NoError(t, err)
				jobSpec2, err := job.NewSpecBuilder(1, "job2", "optimus@goto", jobSchedule, jobWindow, jobTask).Build()
				assert.NoError(t, err)

				job1 := job.NewJob(sampleTenant, jobSpec1, resource.ZeroURN(), nil, false)
				job2 := job.NewJob(sampleTenant, jobSpec2, resource.ZeroURN(), nil, false)
				job2Downstream := job.NewDownstream("job3", sampleTenant.ProjectName(), sampleTenant.NamespaceName(), taskName)

				jobRepo.On("GetByJobName", ctx, sampleTenant.ProjectName(), job.Name("job1")).Return(job1, nil)
				jobRepo.On("GetByJobName", ctx, sampleTenant.ProjectName(), job.Name("job2")).Return(job2, nil)

				tenantDetailsGetter.On("GetDetails", ctx, sampleTenant).Return(detailedTenant, nil)

				downstreamRepo.On("GetDownstreamByJobName", ctx, sampleTenant.ProjectName(), jobSpec1.Name()).Return([]*job.Downstream{}, nil)
				downstreamRepo.On("GetDownstreamByJobName", ctx, sampleTenant.ProjectName(), jobSpec2.Name()).Return([]*job.Downstream{job2Downstream}, nil)
				downstreamRepo.On("GetDownstreamByJobName", ctx, sampleTenant.ProjectName(), job2Downstream.Name()).Return([]*job.Downstream{}, nil)

				request := dto.ValidateRequest{
					Tenant:       sampleTenant,
					JobSpecs:     nil,
					JobNames:     []string{"job1", "job2"},
					DeletionMode: true,
				}

				expectedResult := map[job.Name][]dto.ValidateResult{
					"job1": {
						{
							Stage:    "validation for deletion",
							Messages: []string{"job is safe for deletion"},
							Success:  true,
						},
					},
					"job2": {
						{
							Stage:    "validation for deletion",
							Messages: []string{"job is not safe for deletion", "failed precondition for entity job: job is being used by test-proj/job3"},
							Success:  false,
						},
					},
				}

				actualResult, actualError := jobService.Validate(ctx, request)

				assert.EqualValues(t, expectedResult["job1"], actualResult["job1"])
				assert.EqualValues(t, expectedResult["job2"], actualResult["job2"])
				assert.NoError(t, actualError)
			})

			t.Run("show only job's direct dependencies when the job has multiple-level dependencies", func(t *testing.T) {
				// testcase for case A -> B -> C, and A & B are the jobs to be deleted
				// when showing direct downstream,
				tenantDetailsGetter := new(TenantDetailsGetter)
				defer tenantDetailsGetter.AssertExpectations(t)

				jobRepo := new(JobRepository)
				defer jobRepo.AssertExpectations(t)

				downstreamRepo := new(DownstreamRepository)
				defer downstreamRepo.AssertExpectations(t)

				jobRunInputCompiler := NewJobRunInputCompiler(t)
				resourceExistenceChecker := NewResourceExistenceChecker(t)

				jobService := service.NewJobService(jobRepo, nil, downstreamRepo, nil, nil, tenantDetailsGetter, nil, log, nil, compiler.NewEngine(), jobRunInputCompiler, resourceExistenceChecker, nil)

				jobSpec1, err := job.NewSpecBuilder(1, "job1", "optimus@goto", jobSchedule, jobWindow, jobTask).Build()
				assert.NoError(t, err)
				jobSpec2, err := job.NewSpecBuilder(1, "job2", "optimus@goto", jobSchedule, jobWindow, jobTask).Build()
				assert.NoError(t, err)
				jobSpec3, err := job.NewSpecBuilder(1, "job3", "optimus@goto", jobSchedule, jobWindow, jobTask).Build()
				assert.NoError(t, err)

				job1 := job.NewJob(sampleTenant, jobSpec1, resource.ZeroURN(), nil, false)
				job1Downstream := job.NewDownstream(jobSpec2.Name(), sampleTenant.ProjectName(), sampleTenant.NamespaceName(), taskName)
				job2Downstream := job.NewDownstream(jobSpec3.Name(), sampleTenant.ProjectName(), sampleTenant.NamespaceName(), taskName)

				jobRepo.On("GetByJobName", ctx, sampleTenant.ProjectName(), job.Name("job1")).Return(job1, nil)

				tenantDetailsGetter.On("GetDetails", ctx, sampleTenant).Return(detailedTenant, nil)

				downstreamRepo.On("GetDownstreamByJobName", ctx, sampleTenant.ProjectName(), jobSpec1.Name()).Return([]*job.Downstream{job1Downstream}, nil)
				downstreamRepo.On("GetDownstreamByJobName", ctx, sampleTenant.ProjectName(), jobSpec2.Name()).Return([]*job.Downstream{job2Downstream}, nil)
				downstreamRepo.On("GetDownstreamByJobName", ctx, sampleTenant.ProjectName(), jobSpec3.Name()).Return([]*job.Downstream{}, nil)

				request := dto.ValidateRequest{
					Tenant:       sampleTenant,
					JobSpecs:     nil,
					JobNames:     []string{"job1"},
					DeletionMode: true,
				}

				expectedResult := map[job.Name][]dto.ValidateResult{
					"job1": {
						{
							Stage:    "validation for deletion",
							Messages: []string{"job is not safe for deletion", "failed precondition for entity job: job is being used by test-proj/job2"},
							Success:  false,
						},
					},
				}

				actualResult, actualError := jobService.Validate(ctx, request)

				assert.EqualValues(t, expectedResult["job1"], actualResult["job1"])
				assert.NoError(t, actualError)
			})

			t.Run("show each deleted jobs' direct downstream if 2 jobs to be deleted has a common remaining dependency", func(t *testing.T) {
				// testcase for case A -> B -> C, and A & B are the jobs to be deleted
				// when showing direct downstream,
				tenantDetailsGetter := new(TenantDetailsGetter)
				defer tenantDetailsGetter.AssertExpectations(t)

				jobRepo := new(JobRepository)
				defer jobRepo.AssertExpectations(t)

				downstreamRepo := new(DownstreamRepository)
				defer downstreamRepo.AssertExpectations(t)

				jobRunInputCompiler := NewJobRunInputCompiler(t)
				resourceExistenceChecker := NewResourceExistenceChecker(t)

				jobService := service.NewJobService(jobRepo, nil, downstreamRepo, nil, nil, tenantDetailsGetter, nil, log, nil, compiler.NewEngine(), jobRunInputCompiler, resourceExistenceChecker, nil)

				jobSpec1, err := job.NewSpecBuilder(1, "job1", "optimus@goto", jobSchedule, jobWindow, jobTask).Build()
				assert.NoError(t, err)
				jobSpec2, err := job.NewSpecBuilder(1, "job2", "optimus@goto", jobSchedule, jobWindow, jobTask).Build()
				assert.NoError(t, err)
				jobSpec3, err := job.NewSpecBuilder(1, "job3", "optimus@goto", jobSchedule, jobWindow, jobTask).Build()
				assert.NoError(t, err)

				job1 := job.NewJob(sampleTenant, jobSpec1, resource.ZeroURN(), nil, false)
				job2 := job.NewJob(sampleTenant, jobSpec2, resource.ZeroURN(), nil, false)
				job1Downstream := job.NewDownstream(jobSpec2.Name(), sampleTenant.ProjectName(), sampleTenant.NamespaceName(), taskName)
				job2Downstream := job.NewDownstream(jobSpec3.Name(), sampleTenant.ProjectName(), sampleTenant.NamespaceName(), taskName)

				jobRepo.On("GetByJobName", ctx, sampleTenant.ProjectName(), job.Name("job1")).Return(job1, nil)
				jobRepo.On("GetByJobName", ctx, sampleTenant.ProjectName(), job.Name("job2")).Return(job2, nil)

				tenantDetailsGetter.On("GetDetails", ctx, sampleTenant).Return(detailedTenant, nil)

				downstreamRepo.On("GetDownstreamByJobName", ctx, sampleTenant.ProjectName(), jobSpec1.Name()).Return([]*job.Downstream{job1Downstream}, nil)
				downstreamRepo.On("GetDownstreamByJobName", ctx, sampleTenant.ProjectName(), jobSpec2.Name()).Return([]*job.Downstream{job2Downstream}, nil)
				downstreamRepo.On("GetDownstreamByJobName", ctx, sampleTenant.ProjectName(), jobSpec3.Name()).Return([]*job.Downstream{}, nil)

				request := dto.ValidateRequest{
					Tenant:       sampleTenant,
					JobSpecs:     nil,
					JobNames:     []string{"job1", "job2"},
					DeletionMode: true,
				}

				expectedResult := map[job.Name][]dto.ValidateResult{
					"job1": {
						{
							Stage:    "validation for deletion",
							Messages: []string{"job is not safe for deletion", "failed precondition for entity job: job is being used by test-proj/job2"},
							Success:  false,
						},
					},
					"job2": {
						{
							Stage:    "validation for deletion",
							Messages: []string{"job is not safe for deletion", "failed precondition for entity job: job is being used by test-proj/job3"},
							Success:  false,
						},
					},
				}

				actualResult, actualError := jobService.Validate(ctx, request)

				assert.EqualValues(t, expectedResult["job1"], actualResult["job1"])
				assert.EqualValues(t, expectedResult["job2"], actualResult["job2"])
				assert.NoError(t, actualError)
			})
		})

		t.Run("non-deletion mode validation", func(t *testing.T) {
			t.Run("validate cyclic", func(t *testing.T) {
				t.Run("returns result and nil if cyclic dependency is detected", func(t *testing.T) {
					tenantDetailsGetter := new(TenantDetailsGetter)
					defer tenantDetailsGetter.AssertExpectations(t)

					jobRepo := new(JobRepository)
					defer jobRepo.AssertExpectations(t)

					upstreamResolver := new(UpstreamResolver)
					defer upstreamResolver.AssertExpectations(t)

					downstreamRepo := new(DownstreamRepository)
					defer downstreamRepo.AssertExpectations(t)

					jobRunInputCompiler := NewJobRunInputCompiler(t)
					resourceExistenceChecker := NewResourceExistenceChecker(t)

					jobService := service.NewJobService(jobRepo, nil, downstreamRepo, nil, upstreamResolver, tenantDetailsGetter, nil, log, nil, compiler.NewEngine(), jobRunInputCompiler, resourceExistenceChecker, nil)

					jobSpecA, err := job.NewSpecBuilder(1, "jobA", "optimus@goto", jobSchedule, jobWindow, jobTask).Build()
					assert.NoError(t, err)
					jobSpecB, err := job.NewSpecBuilder(1, "jobB", "optimus@goto", jobSchedule, jobWindow, jobTask).Build()
					assert.NoError(t, err)
					jobSpecC, err := job.NewSpecBuilder(1, "jobC", "optimus@goto", jobSchedule, jobWindow, jobTask).Build()
					assert.NoError(t, err)

					jobA := job.NewJob(sampleTenant, jobSpecA, resourceURNA, []resource.URN{resourceURNC}, false)
					jobB := job.NewJob(sampleTenant, jobSpecB, resourceURNB, []resource.URN{resourceURNA}, false)
					jobC := job.NewJob(sampleTenant, jobSpecC, resourceURNC, []resource.URN{resourceURNB}, false)

					upstreamB := job.NewUpstreamResolved(jobSpecB.Name(), "", resourceURNB, sampleTenant, "static", taskName, false)
					jobAWithUpstream := job.NewWithUpstream(jobA, []*job.Upstream{upstreamB})
					upstreamC := job.NewUpstreamResolved(jobSpecC.Name(), "", resourceURNC, sampleTenant, "static", taskName, false)
					jobBWithUpstream := job.NewWithUpstream(jobB, []*job.Upstream{upstreamC})
					upstreamA := job.NewUpstreamResolved(jobSpecA.Name(), "", resourceURNA, sampleTenant, "static", taskName, false)
					jobCWithUpstream := job.NewWithUpstream(jobC, []*job.Upstream{upstreamA})

					jobRepo.On("GetAllByTenant", ctx, sampleTenant).Return([]*job.Job{jobA, jobB, jobC}, nil)

					jobRepo.On("GetByJobName", ctx, sampleTenant.ProjectName(), job.Name("jobA")).Return(jobA, nil)
					jobRepo.On("GetByJobName", ctx, sampleTenant.ProjectName(), job.Name("jobB")).Return(jobB, nil)
					jobRepo.On("GetByJobName", ctx, sampleTenant.ProjectName(), job.Name("jobC")).Return(jobC, nil)

					upstreamResolver.On("CheckStaticResolvable", ctx, sampleTenant, mock.Anything, mock.Anything).Return(nil)
					upstreamResolver.On("BulkResolve", ctx, sampleTenant.ProjectName(), mock.Anything, mock.Anything).Return([]*job.WithUpstream{jobAWithUpstream, jobBWithUpstream, jobCWithUpstream}, nil)

					tenantDetailsGetter.On("GetDetails", ctx, sampleTenant).Return(detailedTenant, nil)

					request := dto.ValidateRequest{
						Tenant:       sampleTenant,
						JobSpecs:     nil,
						JobNames:     []string{"jobA", "jobB", "jobC"},
						DeletionMode: false,
					}

					expectedResult := map[job.Name][]dto.ValidateResult{
						"jobA": {
							{
								Stage:    "cyclic validation",
								Messages: []string{"cyclic dependency is detected", "jobA", "jobC", "jobB", "jobA"},
								Success:  false,
							},
						},
						"jobB": {
							{
								Stage:    "cyclic validation",
								Messages: []string{"cyclic dependency is detected", "jobA", "jobC", "jobB", "jobA"},
								Success:  false,
							},
						},
						"jobC": {
							{
								Stage:    "cyclic validation",
								Messages: []string{"cyclic dependency is detected", "jobA", "jobC", "jobB", "jobA"},
								Success:  false,
							},
						},
					}

					actualResult, actualError := jobService.Validate(ctx, request)

					assert.EqualValues(t, expectedResult["jobA"], actualResult["jobA"])
					assert.EqualValues(t, expectedResult["jobB"], actualResult["jobB"])
					assert.EqualValues(t, expectedResult["jobC"], actualResult["jobC"])
					assert.NoError(t, actualError)
				})
			})

			t.Run("validate jobs", func(t *testing.T) {
				t.Run("returns result and nil if error is encountered when generating destination urn", func(t *testing.T) {
					tenantDetailsGetter := new(TenantDetailsGetter)
					defer tenantDetailsGetter.AssertExpectations(t)

					jobRepo := new(JobRepository)
					defer jobRepo.AssertExpectations(t)

					upstreamResolver := new(UpstreamResolver)
					defer upstreamResolver.AssertExpectations(t)

					downstreamRepo := new(DownstreamRepository)
					defer downstreamRepo.AssertExpectations(t)

					pluginService := NewPluginService(t)

					jobRunInputCompiler := NewJobRunInputCompiler(t)
					resourceExistenceChecker := NewResourceExistenceChecker(t)

					jobService := service.NewJobService(jobRepo, nil, downstreamRepo, pluginService, upstreamResolver, tenantDetailsGetter, nil, log, nil, compiler.NewEngine(), jobRunInputCompiler, resourceExistenceChecker, nil)

					jobSpecA, err := job.NewSpecBuilder(1, "jobA", "optimus@goto", jobSchedule, jobWindow, jobTask).WithAsset(jobAsset).Build()
					assert.NoError(t, err)
					jobSpecB, err := job.NewSpecBuilder(1, "jobB", "optimus@goto", jobSchedule, jobWindow, jobTask).WithAsset(jobAsset).Build()
					assert.NoError(t, err)

					jobA := job.NewJob(sampleTenant, jobSpecA, resourceURNA, []resource.URN{resourceURNC}, false)
					jobB := job.NewJob(sampleTenant, jobSpecB, resourceURNB, []resource.URN{resourceURNA}, false)

					upstreamB := job.NewUpstreamResolved(jobSpecB.Name(), "", resourceURNB, sampleTenant, "static", taskName, false)
					jobAWithUpstream := job.NewWithUpstream(jobA, []*job.Upstream{upstreamB})
					jobBWithUpstream := job.NewWithUpstream(jobB, []*job.Upstream{})

					jobRepo.On("GetByJobName", ctx, sampleTenant.ProjectName(), job.Name("jobA")).Return(jobA, nil)
					jobRepo.On("GetByJobName", ctx, sampleTenant.ProjectName(), job.Name("jobB")).Return(jobB, nil)
					jobRepo.On("GetAllByTenant", ctx, sampleTenant).Return([]*job.Job{jobA, jobB}, nil)

					tenantDetailsGetter.On("GetDetails", ctx, sampleTenant).Return(detailedTenant, nil)

					upstreamResolver.On("CheckStaticResolvable", ctx, sampleTenant, mock.Anything, mock.Anything).Return(nil)
					upstreamResolver.On("BulkResolve", ctx, sampleTenant.ProjectName(), mock.Anything, mock.Anything).Return([]*job.WithUpstream{jobAWithUpstream, jobBWithUpstream}, nil)

					pluginService.On("ConstructDestinationURN", ctx, jobTask.Name().String(), mock.Anything).Return(resource.ZeroURN(), errors.New("unknown error")).Twice()

					request := dto.ValidateRequest{
						Tenant:       sampleTenant,
						JobSpecs:     nil,
						JobNames:     []string{"jobA", "jobB"},
						DeletionMode: false,
					}

					expectedResult := map[job.Name][]dto.ValidateResult{
						"jobA": {
							{
								Stage:    "destination validation",
								Messages: []string{"can not generate destination resource", "unknown error"},
								Success:  false,
							},
						},
						"jobB": {
							{
								Stage:    "destination validation",
								Messages: []string{"can not generate destination resource", "unknown error"},
								Success:  false,
							},
						},
					}

					actualResult, actualError := jobService.Validate(ctx, request)

					assert.EqualValues(t, expectedResult["jobA"], actualResult["jobA"])
					assert.EqualValues(t, expectedResult["jobB"], actualResult["jobB"])
					assert.NoError(t, actualError)
				})

				t.Run("returns unsuccessful result and nil if one or more validations failed", func(t *testing.T) {
					tenantDetailsGetter := new(TenantDetailsGetter)
					defer tenantDetailsGetter.AssertExpectations(t)

					jobRepo := new(JobRepository)
					defer jobRepo.AssertExpectations(t)

					downstreamRepo := new(DownstreamRepository)
					defer downstreamRepo.AssertExpectations(t)

					upstreamResolver := new(UpstreamResolver)
					defer upstreamResolver.AssertExpectations(t)

					pluginService := NewPluginService(t)

					jobRunInputCompiler := NewJobRunInputCompiler(t)
					resourceExistenceChecker := NewResourceExistenceChecker(t)

					jobService := service.NewJobService(jobRepo, nil, downstreamRepo,
						pluginService, upstreamResolver, tenantDetailsGetter, nil,
						log, nil, compiler.NewEngine(),
						jobRunInputCompiler, resourceExistenceChecker, nil,
					)

					resourceURND, err := resource.ParseURN("bigquery://project:dataset.tableD")
					assert.NoError(t, err)

					jobSpecA, err := job.NewSpecBuilder(1, "jobA", "optimus@goto", jobSchedule, jobWindow, jobTask).WithAsset(jobAsset).Build()
					assert.NoError(t, err)
					jobSpecB, err := job.NewSpecBuilder(1, "jobB", "optimus@goto", jobSchedule, jobWindow, jobTask).WithAsset(jobAsset).Build()
					assert.NoError(t, err)

					jobA := job.NewJob(sampleTenant, jobSpecA, resourceURNA, []resource.URN{resourceURNC}, false)
					jobB := job.NewJob(sampleTenant, jobSpecB, resourceURNB, []resource.URN{resourceURNA}, false)

					upstreamB := job.NewUpstreamResolved(jobSpecB.Name(), "", resourceURNB, sampleTenant, "static", taskName, false)
					jobAWithUpstream := job.NewWithUpstream(jobA, []*job.Upstream{upstreamB})
					jobBWithUpstream := job.NewWithUpstream(jobB, []*job.Upstream{})

					tenantDetailsGetter.On("GetDetails", ctx, sampleTenant).Return(detailedTenant, nil)

					pluginService.On("ConstructDestinationURN", ctx, jobTask.Name().String(), mock.Anything).Return(resource.ZeroURN(), nil)
					sourcesToValidate := []resource.URN{resourceURNA, resourceURNB, resourceURNC, resourceURND}
					pluginService.On("IdentifyUpstreams", ctx, jobTask.Name().String(), mock.Anything, mock.Anything).Return(sourcesToValidate, nil)

					jobRunInputCompiler.On("Compile", ctx, mock.Anything, mock.Anything, mock.Anything).Return(nil, errors.New("unexpected compile error"))

					resourceExistenceChecker.On("GetByURN", ctx, sampleTenant, resourceURNA).Return(nil, errors.New("unexpected get by urn error"))
					resourceExistenceChecker.On("ExistInStore", ctx, sampleTenant, resourceURNA).Return(false, errors.New("unexpected exist in store error"))

					rsc, err := resource.NewResource("resource_1", "table", resource.Bigquery, sampleTenant, &resource.Metadata{Description: "table for test"}, map[string]any{"version": 1})
					assert.NoError(t, err)
					deletedRsc := resource.FromExisting(rsc, resource.ReplaceStatus(resource.StatusDeleted))

					jobRepo.On("GetAllByTenant", ctx, sampleTenant).Return([]*job.Job{jobA, jobB}, nil)

					resourceExistenceChecker.On("GetByURN", ctx, sampleTenant, resourceURNB).Return(deletedRsc, nil)
					resourceExistenceChecker.On("ExistInStore", ctx, sampleTenant, resourceURNB).Return(false, nil)

					resourceExistenceChecker.On("GetByURN", ctx, sampleTenant, resourceURNC).Return(rsc, nil)
					resourceExistenceChecker.On("ExistInStore", ctx, sampleTenant, resourceURNC).Return(false, nil)

					resourceExistenceChecker.On("GetByURN", ctx, sampleTenant, resourceURND).Return(rsc, nil)
					resourceExistenceChecker.On("ExistInStore", ctx, sampleTenant, resourceURND).Return(true, nil)

					upstreamResolver.On("CheckStaticResolvable", ctx, sampleTenant, mock.Anything, mock.Anything).Return(nil)
					upstreamResolver.On("BulkResolve", ctx, sampleTenant.ProjectName(), mock.Anything, mock.Anything).Return([]*job.WithUpstream{jobAWithUpstream, jobBWithUpstream}, nil)

					upstreamResolver.On("Resolve", ctx, mock.Anything, mock.Anything).Return(nil, errors.New("unexpected errors in upstream resolve")).Once()
					upstreamResolver.On("Resolve", ctx, mock.Anything, mock.Anything).Return(nil, nil).Once()

					request := dto.ValidateRequest{
						Tenant:       sampleTenant,
						JobSpecs:     []*job.Spec{jobSpecA, jobSpecB},
						JobNames:     nil,
						DeletionMode: false,
					}

					expectedResult := map[job.Name][]dto.ValidateResult{
						"jobA": {
							{
								Stage:    "destination validation",
								Messages: []string{"no issue"},
								Success:  true,
							},
							{
								Stage: "source validation",
								Messages: []string{
									"bigquery://project:dataset.tableA: unexpected exist in store error",
									"bigquery://project:dataset.tableB: resource does not exist in both db and store",
									"bigquery://project:dataset.tableC: resource exists in db but not in store",
									"bigquery://project:dataset.tableD: no issue",
								},
								Success: false,
							},
							{
								Stage:    "window validation",
								Messages: []string{"no issue"},
								Success:  true,
							},
							{
								Stage: "compile validation for run",
								Messages: []string{
									"compiling [bq2bq] with type [task] failed with error: unexpected compile error",
								},
								Success: false,
							},
							{
								Stage: "upstream validation",
								Messages: []string{
									"can not resolve upstream",
									"unexpected errors in upstream resolve",
								},
								Success: false,
							},
						},
						"jobB": {
							{
								Stage:    "destination validation",
								Messages: []string{"no issue"},
								Success:  true,
							},
							{
								Stage: "source validation",
								Messages: []string{
									"bigquery://project:dataset.tableA: unexpected exist in store error",
									"bigquery://project:dataset.tableB: resource does not exist in both db and store",
									"bigquery://project:dataset.tableC: resource exists in db but not in store",
									"bigquery://project:dataset.tableD: no issue",
								},
								Success: false,
							},
							{
								Stage:    "window validation",
								Messages: []string{"no issue"},
								Success:  true,
							},
							{
								Stage: "compile validation for run",
								Messages: []string{
									"compiling [bq2bq] with type [task] failed with error: unexpected compile error",
								},
								Success: false,
							},
							{
								Stage:    "upstream validation",
								Messages: []string{"no issue"},
								Success:  true,
							},
						},
					}

					actualResult, actualError := jobService.Validate(ctx, request)

					assert.EqualValues(t, expectedResult["jobA"], actualResult["jobA"])
					assert.EqualValues(t, expectedResult["jobB"], actualResult["jobB"])
					assert.NoError(t, actualError)
				})

				t.Run("returns successful result and nil if no validation failed", func(t *testing.T) {
					tenantDetailsGetter := new(TenantDetailsGetter)
					defer tenantDetailsGetter.AssertExpectations(t)

					jobRepo := new(JobRepository)
					defer jobRepo.AssertExpectations(t)

					downstreamRepo := new(DownstreamRepository)
					defer downstreamRepo.AssertExpectations(t)

					upstreamResolver := new(UpstreamResolver)
					defer upstreamResolver.AssertExpectations(t)

					pluginService := NewPluginService(t)

					jobRunInputCompiler := NewJobRunInputCompiler(t)
					resourceExistenceChecker := NewResourceExistenceChecker(t)

					jobService := service.NewJobService(jobRepo, nil, downstreamRepo,
						pluginService, upstreamResolver, tenantDetailsGetter, nil,
						log, nil, compiler.NewEngine(),
						jobRunInputCompiler, resourceExistenceChecker, nil,
					)

					resourceURND, err := resource.ParseURN("bigquery://project:dataset.tableD")
					assert.NoError(t, err)

					jobSpecA, err := job.NewSpecBuilder(1, "jobA", "optimus@goto", jobSchedule, jobWindow, jobTask).WithAsset(jobAsset).Build()
					assert.NoError(t, err)
					jobSpecB, err := job.NewSpecBuilder(1, "jobB", "optimus@goto", jobSchedule, jobWindow, jobTask).WithAsset(jobAsset).Build()
					assert.NoError(t, err)

					jobA := job.NewJob(sampleTenant, jobSpecA, resourceURNA, []resource.URN{resourceURNC}, false)
					jobB := job.NewJob(sampleTenant, jobSpecB, resourceURNB, []resource.URN{resourceURNA}, false)

					upstreamB := job.NewUpstreamResolved(jobSpecB.Name(), "", resourceURNB, sampleTenant, "static", taskName, false)
					jobAWithUpstream := job.NewWithUpstream(jobA, []*job.Upstream{upstreamB})
					jobBWithUpstream := job.NewWithUpstream(jobB, []*job.Upstream{})

					jobRepo.On("GetAllByTenant", ctx, sampleTenant).Return([]*job.Job{jobA, jobB}, nil)

					tenantDetailsGetter.On("GetDetails", ctx, sampleTenant).Return(detailedTenant, nil)

					pluginService.On("ConstructDestinationURN", ctx, jobTask.Name().String(), mock.Anything).Return(resource.ZeroURN(), nil)
					sourcesToValidate := []resource.URN{resourceURNA, resourceURNB, resourceURNC, resourceURND}
					pluginService.On("IdentifyUpstreams", ctx, jobTask.Name().String(), mock.Anything, mock.Anything).Return(sourcesToValidate, nil)

					jobRunInputCompiler.On("Compile", ctx, mock.Anything, mock.Anything, mock.Anything).Return(nil, nil)

					rsc, err := resource.NewResource("resource_1", "table", resource.Bigquery, sampleTenant, &resource.Metadata{Description: "table for test"}, map[string]any{"version": 1})
					assert.NoError(t, err)

					resourceExistenceChecker.On("GetByURN", ctx, sampleTenant, resourceURNA).Return(rsc, nil)
					resourceExistenceChecker.On("ExistInStore", ctx, sampleTenant, resourceURNA).Return(true, nil)

					resourceExistenceChecker.On("GetByURN", ctx, sampleTenant, resourceURNB).Return(rsc, nil)
					resourceExistenceChecker.On("ExistInStore", ctx, sampleTenant, resourceURNB).Return(true, nil)

					resourceExistenceChecker.On("GetByURN", ctx, sampleTenant, resourceURNC).Return(rsc, nil)
					resourceExistenceChecker.On("ExistInStore", ctx, sampleTenant, resourceURNC).Return(true, nil)

					upstreamResolver.On("CheckStaticResolvable", ctx, sampleTenant, mock.Anything, mock.Anything).Return(nil)
					upstreamResolver.On("BulkResolve", ctx, sampleTenant.ProjectName(), mock.Anything, mock.Anything).Return([]*job.WithUpstream{jobAWithUpstream, jobBWithUpstream}, nil)

					resourceExistenceChecker.On("GetByURN", ctx, sampleTenant, resourceURND).Return(rsc, nil)
					resourceExistenceChecker.On("ExistInStore", ctx, sampleTenant, resourceURND).Return(true, nil)

					upstreamResolver.On("Resolve", ctx, mock.Anything, mock.Anything).Return(nil, nil)

					request := dto.ValidateRequest{
						Tenant:       sampleTenant,
						JobSpecs:     []*job.Spec{jobSpecA, jobSpecB},
						JobNames:     nil,
						DeletionMode: false,
					}

					expectedResult := map[job.Name][]dto.ValidateResult{
						"jobA": {
							{
								Stage:    "destination validation",
								Messages: []string{"no issue"},
								Success:  true,
							},
							{
								Stage: "source validation",
								Messages: []string{
									"bigquery://project:dataset.tableA: no issue",
									"bigquery://project:dataset.tableB: no issue",
									"bigquery://project:dataset.tableC: no issue",
									"bigquery://project:dataset.tableD: no issue",
								},
								Success: true,
							},
							{
								Stage:    "window validation",
								Messages: []string{"no issue"},
								Success:  true,
							},
							{
								Stage:    "compile validation for run",
								Messages: []string{"compiling [bq2bq] with type [task] contains no issue"},
								Success:  true,
							},
							{
								Stage:    "upstream validation",
								Messages: []string{"no issue"},
								Success:  true,
							},
						},
						"jobB": {
							{
								Stage:    "destination validation",
								Messages: []string{"no issue"},
								Success:  true,
							},
							{
								Stage: "source validation",
								Messages: []string{
									"bigquery://project:dataset.tableA: no issue",
									"bigquery://project:dataset.tableB: no issue",
									"bigquery://project:dataset.tableC: no issue",
									"bigquery://project:dataset.tableD: no issue",
								},
								Success: true,
							},
							{
								Stage:    "window validation",
								Messages: []string{"no issue"},
								Success:  true,
							},
							{
								Stage:    "compile validation for run",
								Messages: []string{"compiling [bq2bq] with type [task] contains no issue"},
								Success:  true,
							},
							{
								Stage:    "upstream validation",
								Messages: []string{"no issue"},
								Success:  true,
							},
						},
					}

					actualResult, actualError := jobService.Validate(ctx, request)

					assert.EqualValues(t, expectedResult["jobA"], actualResult["jobA"])
					assert.EqualValues(t, expectedResult["jobB"], actualResult["jobB"])
					assert.NoError(t, actualError)
				})
			})
		})
	})

	t.Run("GetUpstreamsToInspect", func(t *testing.T) {
		t.Run("should return upstream for an existing job", func(t *testing.T) {
			jobRepo := new(JobRepository)
			defer jobRepo.AssertExpectations(t)

			upstreamRepo := new(UpstreamRepository)
			defer upstreamRepo.AssertExpectations(t)

			downstreamRepo := new(DownstreamRepository)
			defer downstreamRepo.AssertExpectations(t)

			pluginService := NewPluginService(t)

			upstreamResolver := new(UpstreamResolver)
			defer upstreamResolver.AssertExpectations(t)

			tenantDetailsGetter := new(TenantDetailsGetter)
			defer tenantDetailsGetter.AssertExpectations(t)

			specA, _ := job.NewSpecBuilder(jobVersion, "job-A", "sample-owner", jobSchedule, jobWindow, jobTask).WithAsset(jobAsset).Build()
			jobA := job.NewJob(sampleTenant, specA, resourceURNA, []resource.URN{resourceURNB}, false)

			upstreamB := job.NewUpstreamResolved("job-B", "", resourceURNB, sampleTenant, "inferred", taskName, false)

			upstreamRepo.On("GetUpstreams", ctx, project.Name(), jobA.Spec().Name()).Return([]*job.Upstream{upstreamB}, nil)

			jobService := service.NewJobService(jobRepo, upstreamRepo, downstreamRepo, pluginService, upstreamResolver, tenantDetailsGetter, nil, log, nil, nil, nil, nil, nil)
			result, err := jobService.GetUpstreamsToInspect(ctx, jobA, false)
			assert.NoError(t, err)
			assert.EqualValues(t, []*job.Upstream{upstreamB}, result)
		})
		t.Run("should return upstream for client's local job", func(t *testing.T) {
			jobRepo := new(JobRepository)
			defer jobRepo.AssertExpectations(t)

			upstreamRepo := new(UpstreamRepository)
			defer upstreamRepo.AssertExpectations(t)

			downstreamRepo := new(DownstreamRepository)
			defer downstreamRepo.AssertExpectations(t)

			pluginService := NewPluginService(t)

			upstreamResolver := new(UpstreamResolver)
			defer upstreamResolver.AssertExpectations(t)

			tenantDetailsGetter := new(TenantDetailsGetter)
			defer tenantDetailsGetter.AssertExpectations(t)

			logWriter := new(mockWriter)
			defer logWriter.AssertExpectations(t)

			specA, _ := job.NewSpecBuilder(jobVersion, "job-A", "sample-owner", jobSchedule, jobWindow, jobTask).WithAsset(jobAsset).Build()
			jobA := job.NewJob(sampleTenant, specA, resourceURNA, []resource.URN{resourceURNB}, false)

			upstreamB := job.NewUpstreamResolved("job-B", "", resourceURNB, sampleTenant, "inferred", taskName, false)

			upstreamResolver.On("Resolve", ctx, jobA, mock.Anything).Return([]*job.Upstream{upstreamB}, nil)

			jobService := service.NewJobService(jobRepo, upstreamRepo, downstreamRepo, pluginService, upstreamResolver, tenantDetailsGetter, nil, log, nil, nil, nil, nil, nil)
			result, err := jobService.GetUpstreamsToInspect(ctx, jobA, true)
			assert.NoError(t, err)
			assert.EqualValues(t, []*job.Upstream{upstreamB}, result)
		})
	})

	t.Run("GetJobBasicInfo", func(t *testing.T) {
		t.Run("should return job basic info and its logger for user given job spec", func(t *testing.T) {
			jobRepo := new(JobRepository)
			defer jobRepo.AssertExpectations(t)

			upstreamRepo := new(UpstreamRepository)
			defer upstreamRepo.AssertExpectations(t)

			downstreamRepo := new(DownstreamRepository)
			defer downstreamRepo.AssertExpectations(t)

			pluginService := NewPluginService(t)

			upstreamResolver := new(UpstreamResolver)
			defer upstreamResolver.AssertExpectations(t)

			tenantDetailsGetter := new(TenantDetailsGetter)
			defer tenantDetailsGetter.AssertExpectations(t)

			specA, _ := job.NewSpecBuilder(jobVersion, "job-A", "sample-owner", jobSchedule, jobWindow, jobTask).WithAsset(jobAsset).Build()

			tenantDetailsGetter.On("GetDetails", ctx, sampleTenant).Return(detailedTenant, nil)

			jobADestination := resourceURNA
			pluginService.On("ConstructDestinationURN", ctx, specA.Task().Name().String(), mock.Anything).Return(jobADestination, nil)

			jobASources := []resource.URN{resourceURNB}
			pluginService.On("IdentifyUpstreams", ctx, specA.Task().Name().String(), mock.Anything, mock.Anything).Return(jobASources, nil)

			jobRepo.On("GetAllByResourceDestination", ctx, jobADestination).Return([]*job.Job{}, nil)

			jobA := job.NewJob(sampleTenant, specA, jobADestination, jobASources, false)

			jobService := service.NewJobService(jobRepo, upstreamRepo, downstreamRepo, pluginService, upstreamResolver, tenantDetailsGetter, nil, log, nil, compiler.NewEngine(), nil, nil, nil)
			result, logger := jobService.GetJobBasicInfo(ctx, sampleTenant, "", specA)
			assert.Nil(t, logger.Messages)
			assert.Equal(t, jobA, result)
		})
		t.Run("should return job basic info and its logger for existing job spec", func(t *testing.T) {
			jobRepo := new(JobRepository)
			defer jobRepo.AssertExpectations(t)

			upstreamRepo := new(UpstreamRepository)
			defer upstreamRepo.AssertExpectations(t)

			downstreamRepo := new(DownstreamRepository)
			defer downstreamRepo.AssertExpectations(t)

			pluginService := NewPluginService(t)

			upstreamResolver := new(UpstreamResolver)
			defer upstreamResolver.AssertExpectations(t)

			tenantDetailsGetter := new(TenantDetailsGetter)
			defer tenantDetailsGetter.AssertExpectations(t)

			specA, _ := job.NewSpecBuilder(jobVersion, "job-A", "sample-owner", jobSchedule, jobWindow, jobTask).WithAsset(jobAsset).Build()
			jobADestination := resourceURNA
			jobASources := []resource.URN{resourceURNB}
			jobA := job.NewJob(sampleTenant, specA, jobADestination, jobASources, false)

			jobRepo.On("GetByJobName", ctx, project.Name(), specA.Name()).Return(jobA, nil)
			jobRepo.On("GetAllByResourceDestination", ctx, jobADestination).Return([]*job.Job{}, nil)

			jobService := service.NewJobService(jobRepo, upstreamRepo, downstreamRepo, pluginService, upstreamResolver, tenantDetailsGetter, nil, log, nil, compiler.NewEngine(), nil, nil, nil)
			result, logger := jobService.GetJobBasicInfo(ctx, sampleTenant, specA.Name(), nil)
			assert.Nil(t, logger.Messages)
			assert.Equal(t, jobA, result)
		})
		t.Run("should return error if unable to get tenant details", func(t *testing.T) {
			jobRepo := new(JobRepository)
			defer jobRepo.AssertExpectations(t)

			upstreamRepo := new(UpstreamRepository)
			defer upstreamRepo.AssertExpectations(t)

			downstreamRepo := new(DownstreamRepository)
			defer downstreamRepo.AssertExpectations(t)

			pluginService := NewPluginService(t)

			upstreamResolver := new(UpstreamResolver)
			defer upstreamResolver.AssertExpectations(t)

			tenantDetailsGetter := new(TenantDetailsGetter)
			defer tenantDetailsGetter.AssertExpectations(t)

			specA, _ := job.NewSpecBuilder(jobVersion, "job-A", "sample-owner", jobSchedule, jobWindow, jobTask).WithAsset(jobAsset).Build()

			tenantDetailsGetter.On("GetDetails", ctx, sampleTenant).Return(detailedTenant, errors.New("sample error"))

			jobService := service.NewJobService(jobRepo, upstreamRepo, downstreamRepo, pluginService, upstreamResolver, tenantDetailsGetter, nil, log, nil, compiler.NewEngine(), nil, nil, nil)
			result, logger := jobService.GetJobBasicInfo(ctx, sampleTenant, "", specA)
			assert.Contains(t, logger.Messages[0].Message, "sample error")
			assert.Nil(t, result)
		})
		t.Run("should return error if unable to generate job based on spec", func(t *testing.T) {
			jobRepo := new(JobRepository)
			defer jobRepo.AssertExpectations(t)

			upstreamRepo := new(UpstreamRepository)
			defer upstreamRepo.AssertExpectations(t)

			downstreamRepo := new(DownstreamRepository)
			defer downstreamRepo.AssertExpectations(t)

			pluginService := NewPluginService(t)

			upstreamResolver := new(UpstreamResolver)
			defer upstreamResolver.AssertExpectations(t)

			tenantDetailsGetter := new(TenantDetailsGetter)
			defer tenantDetailsGetter.AssertExpectations(t)

			specA, _ := job.NewSpecBuilder(jobVersion, "job-A", "sample-owner", jobSchedule, jobWindow, jobTask).WithAsset(jobAsset).Build()

			tenantDetailsGetter.On("GetDetails", ctx, sampleTenant).Return(detailedTenant, nil)

			jobADestination := resourceURNA
			pluginService.On("ConstructDestinationURN", ctx, specA.Task().Name().String(), mock.Anything).Return(jobADestination, nil).Once()

			jobAUpstreamName := []resource.URN{resourceURNB}
			pluginService.On("IdentifyUpstreams", ctx, specA.Task().Name().String(), mock.Anything, mock.Anything).Return(jobAUpstreamName, errors.New("sample error"))

			jobService := service.NewJobService(jobRepo, upstreamRepo, downstreamRepo, pluginService, upstreamResolver, tenantDetailsGetter, nil, log, nil, compiler.NewEngine(), nil, nil, nil)
			result, logger := jobService.GetJobBasicInfo(ctx, sampleTenant, "", specA)
			assert.Contains(t, logger.Messages[0].Message, "sample error")
			assert.Nil(t, result)
		})
		t.Run("should return job information with warning and errors", func(t *testing.T) {
			jobRepo := new(JobRepository)
			defer jobRepo.AssertExpectations(t)

			upstreamRepo := new(UpstreamRepository)
			defer upstreamRepo.AssertExpectations(t)

			downstreamRepo := new(DownstreamRepository)
			defer downstreamRepo.AssertExpectations(t)

			pluginService := NewPluginService(t)

			upstreamResolver := new(UpstreamResolver)
			defer upstreamResolver.AssertExpectations(t)

			tenantDetailsGetter := new(TenantDetailsGetter)
			defer tenantDetailsGetter.AssertExpectations(t)

			specASchedule, err := job.NewScheduleBuilder(startDate).WithCatchUp(true).Build()
			assert.NoError(t, err)

			specA, _ := job.NewSpecBuilder(jobVersion, "job-A", "sample-owner", specASchedule, jobWindow, jobTask).WithAsset(jobAsset).Build()
			jobADestination := resourceURNA
			jobA := job.NewJob(sampleTenant, specA, jobADestination, nil, false)

			jobRepo.On("GetByJobName", ctx, project.Name(), specA.Name()).Return(jobA, nil)
			jobRepo.On("GetAllByResourceDestination", ctx, jobADestination).Return([]*job.Job{}, errors.New("sample-error"))

			jobService := service.NewJobService(jobRepo, upstreamRepo, downstreamRepo, pluginService, upstreamResolver, tenantDetailsGetter, nil, log, nil, compiler.NewEngine(), nil, nil, nil)
			result, logger := jobService.GetJobBasicInfo(ctx, sampleTenant, specA.Name(), nil)
			assert.Contains(t, logger.Messages[0].Message, "no job sources detected")
			assert.Contains(t, logger.Messages[1].Message, "catchup is enabled")
			assert.Contains(t, logger.Messages[2].Message, "could not perform duplicate job destination check")
			assert.Equal(t, jobA, result)
		})
		t.Run("should return error if unable to get existing job", func(t *testing.T) {
			jobRepo := new(JobRepository)
			defer jobRepo.AssertExpectations(t)

			upstreamRepo := new(UpstreamRepository)
			defer upstreamRepo.AssertExpectations(t)

			downstreamRepo := new(DownstreamRepository)
			defer downstreamRepo.AssertExpectations(t)

			pluginService := NewPluginService(t)

			upstreamResolver := new(UpstreamResolver)
			defer upstreamResolver.AssertExpectations(t)

			tenantDetailsGetter := new(TenantDetailsGetter)
			defer tenantDetailsGetter.AssertExpectations(t)

			specA, _ := job.NewSpecBuilder(jobVersion, "job-A", "sample-owner", jobSchedule, jobWindow, jobTask).WithAsset(jobAsset).Build()

			jobRepo.On("GetByJobName", ctx, project.Name(), specA.Name()).Return(nil, errors.New("internal error"))

			jobService := service.NewJobService(jobRepo, upstreamRepo, downstreamRepo, pluginService, upstreamResolver, tenantDetailsGetter, nil, log, nil, compiler.NewEngine(), nil, nil, nil)
			result, logger := jobService.GetJobBasicInfo(ctx, sampleTenant, specA.Name(), nil)
			assert.Contains(t, logger.Messages[0].Message, "internal error")
			assert.Nil(t, result)
		})
		t.Run("should return error if requested job is not exist yet and spec is not provided", func(t *testing.T) {
			jobRepo := new(JobRepository)
			defer jobRepo.AssertExpectations(t)

			upstreamRepo := new(UpstreamRepository)
			defer upstreamRepo.AssertExpectations(t)

			downstreamRepo := new(DownstreamRepository)
			defer downstreamRepo.AssertExpectations(t)

			pluginService := NewPluginService(t)

			upstreamResolver := new(UpstreamResolver)
			defer upstreamResolver.AssertExpectations(t)

			tenantDetailsGetter := new(TenantDetailsGetter)
			defer tenantDetailsGetter.AssertExpectations(t)

			specA, _ := job.NewSpecBuilder(jobVersion, "job-A", "sample-owner", jobSchedule, jobWindow, jobTask).WithAsset(jobAsset).Build()

			jobRepo.On("GetByJobName", ctx, project.Name(), specA.Name()).Return(nil, errors.New("job not found"))

			jobService := service.NewJobService(jobRepo, upstreamRepo, downstreamRepo, pluginService, upstreamResolver, tenantDetailsGetter, nil, log, nil, compiler.NewEngine(), nil, nil, nil)
			result, logger := jobService.GetJobBasicInfo(ctx, sampleTenant, specA.Name(), nil)
			assert.Contains(t, logger.Messages[0].Message, "job not found")
			assert.Nil(t, result)
		})
		t.Run("should write log if found existing job with same resource destination", func(t *testing.T) {
			jobRepo := new(JobRepository)
			defer jobRepo.AssertExpectations(t)

			upstreamRepo := new(UpstreamRepository)
			defer upstreamRepo.AssertExpectations(t)

			downstreamRepo := new(DownstreamRepository)
			defer downstreamRepo.AssertExpectations(t)

			pluginService := NewPluginService(t)

			upstreamResolver := new(UpstreamResolver)
			defer upstreamResolver.AssertExpectations(t)

			tenantDetailsGetter := new(TenantDetailsGetter)
			defer tenantDetailsGetter.AssertExpectations(t)

			specA, _ := job.NewSpecBuilder(jobVersion, "job-A", "sample-owner", jobSchedule, jobWindow, jobTask).WithAsset(jobAsset).Build()
			jobADestination := resourceURNA
			jobASources := []resource.URN{resourceURNB}
			jobA := job.NewJob(sampleTenant, specA, jobADestination, jobASources, false)

			specB, _ := job.NewSpecBuilder(jobVersion, "job-B", "sample-owner", jobSchedule, jobWindow, jobTask).WithAsset(jobAsset).Build()
			jobBDestination := resourceURNB
			jobBSources := []resource.URN{resourceURNC}
			jobB := job.NewJob(sampleTenant, specB, jobBDestination, jobBSources, false)

			jobRepo.On("GetByJobName", ctx, project.Name(), specA.Name()).Return(jobA, nil)
			jobRepo.On("GetAllByResourceDestination", ctx, jobADestination).Return([]*job.Job{jobB, jobA}, nil)

			jobService := service.NewJobService(jobRepo, upstreamRepo, downstreamRepo, pluginService, upstreamResolver, tenantDetailsGetter, nil, log, nil, compiler.NewEngine(), nil, nil, nil)
			result, logger := jobService.GetJobBasicInfo(ctx, sampleTenant, specA.Name(), nil)
			assert.Contains(t, logger.Messages[0].Message, "job already exists with same Destination")
			assert.Equal(t, jobA, result)
		})
		t.Run("should not warn if the job with same resource destination is the same job as requested", func(t *testing.T) {
			jobRepo := new(JobRepository)
			defer jobRepo.AssertExpectations(t)

			upstreamRepo := new(UpstreamRepository)
			defer upstreamRepo.AssertExpectations(t)

			downstreamRepo := new(DownstreamRepository)
			defer downstreamRepo.AssertExpectations(t)

			pluginService := NewPluginService(t)

			upstreamResolver := new(UpstreamResolver)
			defer upstreamResolver.AssertExpectations(t)

			tenantDetailsGetter := new(TenantDetailsGetter)
			defer tenantDetailsGetter.AssertExpectations(t)

			specA, _ := job.NewSpecBuilder(jobVersion, "job-A", "sample-owner", jobSchedule, jobWindow, jobTask).WithAsset(jobAsset).Build()
			jobADestination := resourceURNA
			jobASources := []resource.URN{resourceURNB}
			jobA := job.NewJob(sampleTenant, specA, jobADestination, jobASources, false)

			jobRepo.On("GetByJobName", ctx, project.Name(), specA.Name()).Return(jobA, nil)
			jobRepo.On("GetAllByResourceDestination", ctx, jobADestination).Return([]*job.Job{jobA}, nil)

			jobService := service.NewJobService(jobRepo, upstreamRepo, downstreamRepo, pluginService, upstreamResolver, tenantDetailsGetter, nil, log, nil, compiler.NewEngine(), nil, nil, nil)
			result, logger := jobService.GetJobBasicInfo(ctx, sampleTenant, specA.Name(), nil)
			assert.Nil(t, logger.Messages)
			assert.Equal(t, jobA, result)
		})
	})

	t.Run("GetDownstream", func(t *testing.T) {
		t.Run("should return downstream for client's local job", func(t *testing.T) {
			jobRepo := new(JobRepository)
			defer jobRepo.AssertExpectations(t)

			upstreamRepo := new(UpstreamRepository)
			defer upstreamRepo.AssertExpectations(t)

			downstreamRepo := new(DownstreamRepository)
			defer downstreamRepo.AssertExpectations(t)

			pluginService := NewPluginService(t)

			upstreamResolver := new(UpstreamResolver)
			defer upstreamResolver.AssertExpectations(t)

			tenantDetailsGetter := new(TenantDetailsGetter)
			defer tenantDetailsGetter.AssertExpectations(t)

			specA, _ := job.NewSpecBuilder(jobVersion, "job-A", "sample-owner", jobSchedule, jobWindow, jobTask).WithAsset(jobAsset).Build()
			jobA := job.NewJob(sampleTenant, specA, resourceURNA, nil, false)

			jobADownstream := []*job.Downstream{
				job.NewDownstream("job-B", project.Name(), namespace.Name(), taskName),
			}
			downstreamRepo.On("GetDownstreamByDestination", ctx, project.Name(), jobA.Destination()).Return(jobADownstream, nil)

			jobService := service.NewJobService(jobRepo, upstreamRepo, downstreamRepo, pluginService, upstreamResolver, tenantDetailsGetter, nil, log, nil, nil, nil, nil, nil)
			result, err := jobService.GetDownstream(ctx, jobA, true)
			assert.NoError(t, err)
			assert.Equal(t, jobADownstream, result)
		})
		t.Run("should return downstream of an existing job", func(t *testing.T) {
			jobRepo := new(JobRepository)
			defer jobRepo.AssertExpectations(t)

			upstreamRepo := new(UpstreamRepository)
			defer upstreamRepo.AssertExpectations(t)

			downstreamRepo := new(DownstreamRepository)
			defer downstreamRepo.AssertExpectations(t)

			pluginService := NewPluginService(t)

			upstreamResolver := new(UpstreamResolver)
			defer upstreamResolver.AssertExpectations(t)

			tenantDetailsGetter := new(TenantDetailsGetter)
			defer tenantDetailsGetter.AssertExpectations(t)

			specA, _ := job.NewSpecBuilder(jobVersion, "job-A", "sample-owner", jobSchedule, jobWindow, jobTask).WithAsset(jobAsset).Build()
			jobA := job.NewJob(sampleTenant, specA, resourceURNA, nil, false)

			jobADownstream := []*job.Downstream{
				job.NewDownstream("job-B", project.Name(), namespace.Name(), taskName),
			}
			downstreamRepo.On("GetDownstreamByJobName", ctx, project.Name(), specA.Name()).Return(jobADownstream, nil)

			jobService := service.NewJobService(jobRepo, upstreamRepo, downstreamRepo, pluginService, upstreamResolver, tenantDetailsGetter, nil, log, nil, nil, nil, nil, nil)
			result, err := jobService.GetDownstream(ctx, jobA, false)
			assert.NoError(t, err)
			assert.Equal(t, jobADownstream, result)
		})
	})
	t.Run("UpdateState", func(t *testing.T) {
		jobName, _ := job.NameFrom("job-A")
		jobsToUpdateState := []job.Name{jobName}
		state := job.DISABLED
		updateRemark := "job disable remark"
		t.Run("should fail if scheduler state change request fails", func(t *testing.T) {
			jobDeploymentService := new(JobDeploymentService)
			jobDeploymentService.On("UpdateJobScheduleState", ctx, sampleTenant.ProjectName(), jobsToUpdateState, state).Return(fmt.Errorf("some error in update Job State"))
			defer jobDeploymentService.AssertExpectations(t)

			jobService := service.NewJobService(nil, nil, nil, nil, nil, nil, nil, nil, jobDeploymentService, nil, nil, nil, nil)
			err := jobService.UpdateState(ctx, sampleTenant, jobsToUpdateState, state, "job disable remark")
			assert.ErrorContains(t, err, "some error in update Job State")
		})

		t.Run("should fail if update state in job table fails", func(t *testing.T) {
			jobDeploymentService := new(JobDeploymentService)
			jobDeploymentService.On("UpdateJobScheduleState", ctx, sampleTenant.ProjectName(), jobsToUpdateState, state).Return(nil)
			defer jobDeploymentService.AssertExpectations(t)

			jobRepo := new(JobRepository)
			jobRepo.On("UpdateState", ctx, sampleTenant, jobsToUpdateState, state, updateRemark).Return(fmt.Errorf("some error in update Job State repo"))
			defer jobRepo.AssertExpectations(t)

			jobService := service.NewJobService(jobRepo, nil, nil, nil, nil, nil, nil, nil, jobDeploymentService, nil, nil, nil, nil)
			err := jobService.UpdateState(ctx, sampleTenant, jobsToUpdateState, state, updateRemark)
			assert.ErrorContains(t, err, "some error in update Job State repo")
		})

		t.Run("should pass when no error in scheduler update and repo update", func(t *testing.T) {
			jobDeploymentService := new(JobDeploymentService)
			jobDeploymentService.On("UpdateJobScheduleState", ctx, sampleTenant.ProjectName(), jobsToUpdateState, state).Return(nil)
			defer jobDeploymentService.AssertExpectations(t)

			jobRepo := new(JobRepository)
			jobRepo.On("UpdateState", ctx, sampleTenant, jobsToUpdateState, state, updateRemark).Return(nil)
			defer jobRepo.AssertExpectations(t)

			eventHandler := newEventHandler(t)
			eventHandler.On("HandleEvent", mock.Anything).Times(1)

			jobService := service.NewJobService(jobRepo, nil, nil, nil, nil, nil, eventHandler, nil, jobDeploymentService, nil, nil, nil, nil)
			err := jobService.UpdateState(ctx, sampleTenant, jobsToUpdateState, state, updateRemark)
			assert.Nil(t, err)
		})
	})

	t.Run("GetDownstreamByResourceURN", func(t *testing.T) {
		tnnt, _ := tenant.NewTenant("proj123", "name123")
		urn, err := resource.ParseURN("bigquery://dataset.table_test")
		assert.NoError(t, err)

		downstreamJobs := []*job.Downstream{
			job.NewDownstream("jobA", tnnt.ProjectName(), tnnt.NamespaceName(), "jobA"),
			job.NewDownstream("jobA", "proj501", "name4012", "jobA"),
		}

		t.Run("success found dependent job", func(t *testing.T) {
			var (
				downstreamRepo = new(DownstreamRepository)
				jobService     = service.NewJobService(nil, nil, downstreamRepo, nil, nil, nil, nil, nil, nil, nil, nil, nil, nil)
			)

			downstreamRepo.On("GetDownstreamBySources", ctx, []resource.URN{urn}).Return(downstreamJobs, nil)

			actual, err := jobService.GetDownstreamByResourceURN(ctx, tnnt, urn)
			assert.NoError(t, err)
			assert.NotNil(t, actual)
			assert.Len(t, actual.GetDownstreamFullNames(), 1)
		})

		t.Run("return error when GetDownstreamBySources", func(t *testing.T) {
			var (
				downstreamRepo = new(DownstreamRepository)
				jobService     = service.NewJobService(nil, nil, downstreamRepo, nil, nil, nil, nil, nil, nil, nil, nil, nil, nil)
			)

			downstreamRepo.On("GetDownstreamBySources", ctx, []resource.URN{urn}).Return(nil, context.DeadlineExceeded)

			actual, err := jobService.GetDownstreamByResourceURN(ctx, tnnt, urn)
			assert.Error(t, err)
			assert.Nil(t, actual)
		})
	})

	t.Run("BulkDeleteJobs", func(t *testing.T) {
		alertManager := new(AlertManager)
		alertManager.On("SendJobEvent", mock.Anything).Return()
		defer alertManager.AssertExpectations(t)

		t.Run("successfully deletes a job & its downstream", func(t *testing.T) {
			jobRepo := new(JobRepository)
			defer jobRepo.AssertExpectations(t)

			upstreamRepo := new(UpstreamRepository)
			defer upstreamRepo.AssertExpectations(t)

			downstreamRepo := new(DownstreamRepository)
			defer downstreamRepo.AssertExpectations(t)

			pluginService := NewPluginService(t)

			upstreamResolver := new(UpstreamResolver)
			defer upstreamResolver.AssertExpectations(t)

			tenantDetailsGetter := new(TenantDetailsGetter)
			defer tenantDetailsGetter.AssertExpectations(t)

			jobDeploymentService := new(JobDeploymentService)
			defer jobDeploymentService.AssertExpectations(t)

			eventHandler := newEventHandler(t)

			specA, _ := job.NewSpecBuilder(jobVersion, "job-A", "sample-owner", jobSchedule, jobWindow, jobTask).WithAsset(jobAsset).Build()
			specB, _ := job.NewSpecBuilder(jobVersion, "job-B", "sample-owner", jobSchedule, jobWindow, jobTask).WithAsset(jobAsset).Build()
			jobA := job.NewJob(sampleTenant, specA, resource.ZeroURN(), nil, false)
			jobB := job.NewJob(sampleTenant, specB, resource.ZeroURN(), nil, false)

			downstreamA := []*job.Downstream{
				job.NewDownstream("job-B", project.Name(), namespace.Name(), taskName),
			}

			jobRepo.On("GetByJobName", ctx, project.Name(), job.Name("job-A")).Return(jobA, nil).Once()
			jobRepo.On("GetByJobName", ctx, project.Name(), job.Name("job-B")).Return(jobB, nil).Once()
			downstreamRepo.On("GetDownstreamByJobName", ctx, project.Name(), specA.Name()).Return(downstreamA, nil)
			downstreamRepo.On("GetDownstreamByJobName", ctx, project.Name(), specB.Name()).Return(nil, nil)
			jobRepo.On("Delete", ctx, project.Name(), jobB.Spec().Name(), false).Return(nil).Once()
			jobRepo.On("Delete", ctx, project.Name(), jobA.Spec().Name(), false).Return(nil).Once()
			eventHandler.On("HandleEvent", mock.Anything).Times(2)

			jobDeploymentService.On("UploadJobs", ctx, sampleTenant, mock.Anything, []string{specB.Name().String(), specA.Name().String()}).Return(nil)

			jobService := service.NewJobService(jobRepo, upstreamRepo, downstreamRepo, pluginService, upstreamResolver, tenantDetailsGetter, eventHandler, log, jobDeploymentService, compiler.NewEngine(), nil, nil, alertManager)
			deletionTracker, err := jobService.BulkDeleteJobs(ctx, project.Name(), []*dto.JobToDeleteRequest{
				{
					Namespace: sampleTenant.NamespaceName(),
					JobName:   "job-A",
				},
				{
					Namespace: sampleTenant.NamespaceName(),
					JobName:   "job-B",
				},
			})

			assert.NoError(t, err)
			// assess each job's deletion status: all deletion should be successful
			jobADeletion := deletionTracker["job-A"]
			assert.NotNil(t, jobADeletion)
			assert.True(t, jobADeletion.Success)
			assert.Empty(t, jobADeletion.Message)
			jobBDeletion := deletionTracker["job-B"]
			assert.NotNil(t, jobBDeletion)
			assert.True(t, jobBDeletion.Success)
			assert.Empty(t, jobBDeletion.Message)
		})

		t.Run("error when fetching one of job details", func(t *testing.T) {
			jobRepo := new(JobRepository)
			defer jobRepo.AssertExpectations(t)

			upstreamRepo := new(UpstreamRepository)
			defer upstreamRepo.AssertExpectations(t)

			downstreamRepo := new(DownstreamRepository)
			defer downstreamRepo.AssertExpectations(t)

			pluginService := NewPluginService(t)

			upstreamResolver := new(UpstreamResolver)
			defer upstreamResolver.AssertExpectations(t)

			tenantDetailsGetter := new(TenantDetailsGetter)
			defer tenantDetailsGetter.AssertExpectations(t)

			jobDeploymentService := new(JobDeploymentService)
			defer jobDeploymentService.AssertExpectations(t)

			eventHandler := newEventHandler(t)

			jobRepo.On("GetByJobName", ctx, project.Name(), job.Name("job-A")).Return(nil, errors.New("error")).Once()

			jobService := service.NewJobService(jobRepo, upstreamRepo, downstreamRepo, pluginService, upstreamResolver, tenantDetailsGetter, eventHandler, log, jobDeploymentService, compiler.NewEngine(), nil, nil, nil)
			deletionTracker, err := jobService.BulkDeleteJobs(ctx, project.Name(), []*dto.JobToDeleteRequest{
				{
					Namespace: sampleTenant.NamespaceName(),
					JobName:   "job-A",
				},
			})

			assert.Error(t, err)
			assert.Empty(t, deletionTracker)
		})

		t.Run("fail to delete a job because its downstream is failed to be deleted", func(t *testing.T) {
			jobRepo := new(JobRepository)
			defer jobRepo.AssertExpectations(t)

			upstreamRepo := new(UpstreamRepository)
			defer upstreamRepo.AssertExpectations(t)

			downstreamRepo := new(DownstreamRepository)
			defer downstreamRepo.AssertExpectations(t)

			pluginService := NewPluginService(t)

			upstreamResolver := new(UpstreamResolver)
			defer upstreamResolver.AssertExpectations(t)

			tenantDetailsGetter := new(TenantDetailsGetter)
			defer tenantDetailsGetter.AssertExpectations(t)

			jobDeploymentService := new(JobDeploymentService)
			defer jobDeploymentService.AssertExpectations(t)

			eventHandler := newEventHandler(t)

			specA, _ := job.NewSpecBuilder(jobVersion, "job-A", "sample-owner", jobSchedule, jobWindow, jobTask).WithAsset(jobAsset).Build()
			specB, _ := job.NewSpecBuilder(jobVersion, "job-B", "sample-owner", jobSchedule, jobWindow, jobTask).WithAsset(jobAsset).Build()
			jobA := job.NewJob(sampleTenant, specA, resource.ZeroURN(), nil, false)
			jobB := job.NewJob(sampleTenant, specB, resource.ZeroURN(), nil, false)

			downstreamA := []*job.Downstream{
				job.NewDownstream("job-B", project.Name(), namespace.Name(), taskName),
			}

			jobRepo.On("GetByJobName", ctx, project.Name(), job.Name("job-A")).Return(jobA, nil).Once()
			jobRepo.On("GetByJobName", ctx, project.Name(), job.Name("job-B")).Return(jobB, nil).Once()
			downstreamRepo.On("GetDownstreamByJobName", ctx, project.Name(), specA.Name()).Return(downstreamA, nil)
			downstreamRepo.On("GetDownstreamByJobName", ctx, project.Name(), specB.Name()).Return(nil, nil)
			jobRepo.On("Delete", ctx, project.Name(), jobB.Spec().Name(), false).Return(errors.New("error deleting job-B"))

			jobService := service.NewJobService(jobRepo, upstreamRepo, downstreamRepo, pluginService, upstreamResolver, tenantDetailsGetter, eventHandler, log, jobDeploymentService, compiler.NewEngine(), nil, nil, nil)
			deletionTracker, err := jobService.BulkDeleteJobs(ctx, project.Name(), []*dto.JobToDeleteRequest{
				{
					Namespace: sampleTenant.NamespaceName(),
					JobName:   "job-A",
				},
				{
					Namespace: sampleTenant.NamespaceName(),
					JobName:   "job-B",
				},
			})

			assert.NoError(t, err)
			jobADeletion := deletionTracker["job-A"]
			assert.NotNil(t, jobADeletion)
			assert.False(t, jobADeletion.Success)
			assert.Equal(t, "one or more job downstreams cannot be deleted", jobADeletion.Message)
			jobBDeletion := deletionTracker["job-B"]
			assert.NotNil(t, jobBDeletion)
			assert.False(t, jobBDeletion.Success)
			assert.Equal(t, "error deleting job-B", jobBDeletion.Message)
		})

		t.Run("fail to delete one or more jobs because there are existing downstream", func(t *testing.T) {
			jobRepo := new(JobRepository)
			defer jobRepo.AssertExpectations(t)

			upstreamRepo := new(UpstreamRepository)
			defer upstreamRepo.AssertExpectations(t)

			downstreamRepo := new(DownstreamRepository)
			defer downstreamRepo.AssertExpectations(t)

			pluginService := NewPluginService(t)

			upstreamResolver := new(UpstreamResolver)
			defer upstreamResolver.AssertExpectations(t)

			tenantDetailsGetter := new(TenantDetailsGetter)
			defer tenantDetailsGetter.AssertExpectations(t)

			jobDeploymentService := new(JobDeploymentService)
			defer jobDeploymentService.AssertExpectations(t)

			eventHandler := newEventHandler(t)

			specA, _ := job.NewSpecBuilder(jobVersion, "job-A", "sample-owner", jobSchedule, jobWindow, jobTask).WithAsset(jobAsset).Build()
			specB, _ := job.NewSpecBuilder(jobVersion, "job-B", "sample-owner", jobSchedule, jobWindow, jobTask).WithAsset(jobAsset).Build()
			specC, _ := job.NewSpecBuilder(jobVersion, "job-C", "sample-owner", jobSchedule, jobWindow, jobTask).WithAsset(jobAsset).Build()
			jobA := job.NewJob(sampleTenant, specA, resource.ZeroURN(), nil, false)
			jobB := job.NewJob(sampleTenant, specB, resource.ZeroURN(), nil, false)
			_ = job.NewJob(sampleTenant, specC, resource.ZeroURN(), nil, false)

			downstreamA := []*job.Downstream{
				job.NewDownstream("job-B", project.Name(), namespace.Name(), taskName),
			}
			downstreamB := []*job.Downstream{
				job.NewDownstream("job-C", project.Name(), namespace.Name(), taskName),
			}

			jobRepo.On("GetByJobName", ctx, project.Name(), job.Name("job-A")).Return(jobA, nil).Once()
			jobRepo.On("GetByJobName", ctx, project.Name(), job.Name("job-B")).Return(jobB, nil).Once()
			downstreamRepo.On("GetDownstreamByJobName", ctx, project.Name(), specA.Name()).Return(downstreamA, nil)
			downstreamRepo.On("GetDownstreamByJobName", ctx, project.Name(), specB.Name()).Return(downstreamB, nil)
			downstreamRepo.On("GetDownstreamByJobName", ctx, project.Name(), specC.Name()).Return(nil, nil)

			jobService := service.NewJobService(jobRepo, upstreamRepo, downstreamRepo, pluginService, upstreamResolver, tenantDetailsGetter, eventHandler, log, jobDeploymentService, compiler.NewEngine(), nil, nil, nil)
			deletionTracker, err := jobService.BulkDeleteJobs(ctx, project.Name(), []*dto.JobToDeleteRequest{
				{
					Namespace: sampleTenant.NamespaceName(),
					JobName:   "job-A",
				},
				{
					Namespace: sampleTenant.NamespaceName(),
					JobName:   "job-B",
				},
			})

			assert.NoError(t, err)
			jobADeletion := deletionTracker["job-A"]
			assert.NotNil(t, jobADeletion)
			assert.False(t, jobADeletion.Success)
			assert.Equal(t, "failed precondition for entity job: job is being used by test-proj/job-B", jobADeletion.Message)
			jobBDeletion := deletionTracker["job-B"]
			assert.NotNil(t, jobBDeletion)
			assert.False(t, jobBDeletion.Success)
			assert.Equal(t, "failed precondition for entity job: job is being used by test-proj/job-C", jobBDeletion.Message)
		})
	})
}

// JobRepository is an autogenerated mock type for the JobRepository type
type JobRepository struct {
	mock.Mock
}

// Add provides a mock function with given fields: _a0, _a1
func (_m *JobRepository) Add(_a0 context.Context, _a1 []*job.Job) ([]*job.Job, error) {
	ret := _m.Called(_a0, _a1)

	var r0 []*job.Job
	if rf, ok := ret.Get(0).(func(context.Context, []*job.Job) []*job.Job); ok {
		r0 = rf(_a0, _a1)
	} else {
		if ret.Get(0) != nil {
			r0 = ret.Get(0).([]*job.Job)
		}
	}

	var r1 error
	if rf, ok := ret.Get(1).(func(context.Context, []*job.Job) error); ok {
		r1 = rf(_a0, _a1)
	} else {
		r1 = ret.Error(1)
	}

	return r0, r1
}

func (_m *JobRepository) GetChangelog(ctx context.Context, projectName tenant.ProjectName, jobName job.Name) ([]*job.ChangeLog, error) {
	args := _m.Called(ctx, projectName, jobName)
	if args.Get(0) == nil {
		return nil, args.Error(1)
	}
	return args.Get(0).([]*job.ChangeLog), args.Error(1)
}

// Delete provides a mock function with given fields: ctx, projectName, jobName, cleanHistory
func (_m *JobRepository) Delete(ctx context.Context, projectName tenant.ProjectName, jobName job.Name, cleanHistory bool) error {
	ret := _m.Called(ctx, projectName, jobName, cleanHistory)

	var r0 error
	if rf, ok := ret.Get(0).(func(context.Context, tenant.ProjectName, job.Name, bool) error); ok {
		r0 = rf(ctx, projectName, jobName, cleanHistory)
	} else {
		r0 = ret.Error(0)
	}

	return r0
}

// ChangeJobNamespace provides a mock function with given fields: ctx, jobName, jobTenant, jobNewTenant
func (_m *JobRepository) ChangeJobNamespace(ctx context.Context, jobName job.Name, jobTenant, jobNewTenant tenant.Tenant) error {
	ret := _m.Called(ctx, jobName, jobTenant, jobNewTenant)
	return ret.Error(0)
}

// SetDirty provides a mock function with given fields: ctx, jobTenant, jobNames
func (_m *JobRepository) SetDirty(ctx context.Context, jobsTenant tenant.Tenant, jobNames []job.Name, isDirty bool) error {
	ret := _m.Called(ctx, jobsTenant, jobNames, isDirty)
	return ret.Error(0)
}

// SetDirty provides a mock function with given fields: ctx, jobTenant, jobNames
func (_m *JobRepository) GetAll(ctx context.Context) ([]*job.Job, error) {
	ret := _m.Called(ctx)
	return ret.Get(1).([]*job.Job), ret.Error(1)
}

// UpdateState provides a mock function with given fields: ctx, jobName, jobTenant, jobNewTenant
func (_m *JobRepository) UpdateState(ctx context.Context, jobTenant tenant.Tenant, jobNames []job.Name, jobState job.State, remark string) error {
	ret := _m.Called(ctx, jobTenant, jobNames, jobState, remark)
	return ret.Error(0)
}

// SyncState provides a mock function with given fields: ctx, jobTenant, disabledJobs, enabledJobs
func (_m *JobRepository) SyncState(ctx context.Context, jobTenant tenant.Tenant, disabledJobNames, enabledJobNames []job.Name) error {
	ret := _m.Called(ctx, jobTenant, disabledJobNames, enabledJobNames)
	return ret.Error(0)
}

// GetAllByProjectName provides a mock function with given fields: ctx, projectName
func (_m *JobRepository) GetAllByProjectName(ctx context.Context, projectName tenant.ProjectName) ([]*job.Job, error) {
	ret := _m.Called(ctx, projectName)

	var r0 []*job.Job
	if rf, ok := ret.Get(0).(func(context.Context, tenant.ProjectName) []*job.Job); ok {
		r0 = rf(ctx, projectName)
	} else {
		if ret.Get(0) != nil {
			r0 = ret.Get(0).([]*job.Job)
		}
	}

	var r1 error
	if rf, ok := ret.Get(1).(func(context.Context, tenant.ProjectName) error); ok {
		r1 = rf(ctx, projectName)
	} else {
		r1 = ret.Error(1)
	}

	return r0, r1
}

// GetAllByResourceDestination provides a mock function with given fields: ctx, resourceDestination
func (_m *JobRepository) GetAllByResourceDestination(ctx context.Context, resourceDestination resource.URN) ([]*job.Job, error) {
	ret := _m.Called(ctx, resourceDestination)

	var r0 []*job.Job
	if rf, ok := ret.Get(0).(func(context.Context, resource.URN) []*job.Job); ok {
		r0 = rf(ctx, resourceDestination)
	} else {
		if ret.Get(0) != nil {
			r0 = ret.Get(0).([]*job.Job)
		}
	}

	var r1 error
	if rf, ok := ret.Get(1).(func(context.Context, resource.URN) error); ok {
		r1 = rf(ctx, resourceDestination)
	} else {
		r1 = ret.Error(1)
	}

	return r0, r1
}

// GetAllByTenant provides a mock function with given fields: ctx, jobTenant
func (_m *JobRepository) GetAllByTenant(ctx context.Context, jobTenant tenant.Tenant) ([]*job.Job, error) {
	ret := _m.Called(ctx, jobTenant)

	var r0 []*job.Job
	if rf, ok := ret.Get(0).(func(context.Context, tenant.Tenant) []*job.Job); ok {
		r0 = rf(ctx, jobTenant)
	} else {
		if ret.Get(0) != nil {
			r0 = ret.Get(0).([]*job.Job)
		}
	}

	var r1 error
	if rf, ok := ret.Get(1).(func(context.Context, tenant.Tenant) error); ok {
		r1 = rf(ctx, jobTenant)
	} else {
		r1 = ret.Error(1)
	}

	return r0, r1
}

// GetByJobName provides a mock function with given fields: ctx, projectName, jobName
func (_m *JobRepository) GetByJobName(ctx context.Context, projectName tenant.ProjectName, jobName job.Name) (*job.Job, error) {
	ret := _m.Called(ctx, projectName, jobName)

	var r0 *job.Job
	if rf, ok := ret.Get(0).(func(context.Context, tenant.ProjectName, job.Name) *job.Job); ok {
		r0 = rf(ctx, projectName, jobName)
	} else {
		if ret.Get(0) != nil {
			r0 = ret.Get(0).(*job.Job)
		}
	}

	var r1 error
	if rf, ok := ret.Get(1).(func(context.Context, tenant.ProjectName, job.Name) error); ok {
		r1 = rf(ctx, projectName, jobName)
	} else {
		r1 = ret.Error(1)
	}

	return r0, r1
}

// Update provides a mock function with given fields: _a0, _a1
func (_m *JobRepository) Update(_a0 context.Context, _a1 []*job.Job) ([]*job.Job, error) {
	ret := _m.Called(_a0, _a1)

	var r0 []*job.Job
	if rf, ok := ret.Get(0).(func(context.Context, []*job.Job) []*job.Job); ok {
		r0 = rf(_a0, _a1)
	} else {
		if ret.Get(0) != nil {
			r0 = ret.Get(0).([]*job.Job)
		}
	}

	var r1 error
	if rf, ok := ret.Get(1).(func(context.Context, []*job.Job) error); ok {
		r1 = rf(_a0, _a1)
	} else {
		r1 = ret.Error(1)
	}

	return r0, r1
}

type DownstreamRepository struct {
	mock.Mock
}

// GetDownstreamByDestination provides a mock function with given fields: ctx, projectName, destination
func (_d *DownstreamRepository) GetDownstreamByDestination(ctx context.Context, projectName tenant.ProjectName, destination resource.URN) ([]*job.Downstream, error) {
	ret := _d.Called(ctx, projectName, destination)

	var r0 []*job.Downstream
	if rf, ok := ret.Get(0).(func(context.Context, tenant.ProjectName, resource.URN) []*job.Downstream); ok {
		r0 = rf(ctx, projectName, destination)
	} else {
		if ret.Get(0) != nil {
			r0 = ret.Get(0).([]*job.Downstream)
		}
	}

	var r1 error
	if rf, ok := ret.Get(1).(func(context.Context, tenant.ProjectName, resource.URN) error); ok {
		r1 = rf(ctx, projectName, destination)
	} else {
		r1 = ret.Error(1)
	}

	return r0, r1
}

// GetDownstreamByJobName provides a mock function with given fields: ctx, projectName, jobName
func (_d *DownstreamRepository) GetDownstreamByJobName(ctx context.Context, projectName tenant.ProjectName, jobName job.Name) ([]*job.Downstream, error) {
	ret := _d.Called(ctx, projectName, jobName)

	var r0 []*job.Downstream
	if rf, ok := ret.Get(0).(func(context.Context, tenant.ProjectName, job.Name) []*job.Downstream); ok {
		r0 = rf(ctx, projectName, jobName)
	} else {
		if ret.Get(0) != nil {
			r0 = ret.Get(0).([]*job.Downstream)
		}
	}

	var r1 error
	if rf, ok := ret.Get(1).(func(context.Context, tenant.ProjectName, job.Name) error); ok {
		r1 = rf(ctx, projectName, jobName)
	} else {
		r1 = ret.Error(1)
	}

	return r0, r1
}

// GetDownstreamBySources provides a mock function with given fields: ctx, sources
func (_d *DownstreamRepository) GetDownstreamBySources(ctx context.Context, sources []resource.URN) ([]*job.Downstream, error) {
	ret := _d.Called(ctx, sources)

	var r0 []*job.Downstream
	if rf, ok := ret.Get(0).(func(context.Context, []resource.URN) []*job.Downstream); ok {
		r0 = rf(ctx, sources)
	} else {
		if ret.Get(0) != nil {
			r0 = ret.Get(0).([]*job.Downstream)
		}
	}

	var r1 error
	if rf, ok := ret.Get(1).(func(context.Context, []resource.URN) error); ok {
		r1 = rf(ctx, sources)
	} else {
		r1 = ret.Error(1)
	}

	return r0, r1
}

type UpstreamRepository struct {
	mock.Mock
}

// GetJobNameWithInternalUpstreams provides a mock function with given fields: _a0, _a1, _a2
func (_u *UpstreamRepository) ResolveUpstreams(_a0 context.Context, _a1 tenant.ProjectName, _a2 []job.Name) (map[job.Name][]*job.Upstream, error) {
	ret := _u.Called(_a0, _a1, _a2)

	var r0 map[job.Name][]*job.Upstream
	if rf, ok := ret.Get(0).(func(context.Context, tenant.ProjectName, []job.Name) map[job.Name][]*job.Upstream); ok {
		r0 = rf(_a0, _a1, _a2)
	} else {
		if ret.Get(0) != nil {
			r0 = ret.Get(0).(map[job.Name][]*job.Upstream)
		}
	}

	var r1 error
	if rf, ok := ret.Get(1).(func(context.Context, tenant.ProjectName, []job.Name) error); ok {
		r1 = rf(_a0, _a1, _a2)
	} else {
		r1 = ret.Error(1)
	}

	return r0, r1
}

// GetUpstreams provides a mock function with given fields: ctx, projectName, jobName
func (_u *UpstreamRepository) GetUpstreams(ctx context.Context, projectName tenant.ProjectName, jobName job.Name) ([]*job.Upstream, error) {
	ret := _u.Called(ctx, projectName, jobName)

	var r0 []*job.Upstream
	if rf, ok := ret.Get(0).(func(context.Context, tenant.ProjectName, job.Name) []*job.Upstream); ok {
		r0 = rf(ctx, projectName, jobName)
	} else {
		if ret.Get(0) != nil {
			r0 = ret.Get(0).([]*job.Upstream)
		}
	}

	var r1 error
	if rf, ok := ret.Get(1).(func(context.Context, tenant.ProjectName, job.Name) error); ok {
		r1 = rf(ctx, projectName, jobName)
	} else {
		r1 = ret.Error(1)
	}

	return r0, r1
}

// ReplaceUpstreams provides a mock function with given fields: _a0, _a1
func (_u *UpstreamRepository) ReplaceUpstreams(_a0 context.Context, _a1 []*job.WithUpstream) error {
	ret := _u.Called(_a0, _a1)

	var r0 error
	if rf, ok := ret.Get(0).(func(context.Context, []*job.WithUpstream) error); ok {
		r0 = rf(_a0, _a1)
	} else {
		r0 = ret.Error(0)
	}

	return r0
}

// PluginService is an autogenerated mock type for the PluginService type
type PluginService struct {
	mock.Mock
}

// ConstructDestinationURN provides a mock function with given fields: ctx, taskName, compiledConfig
func (_m *PluginService) ConstructDestinationURN(ctx context.Context, taskName string, compiledConfig map[string]string) (resource.URN, error) {
	ret := _m.Called(ctx, taskName, compiledConfig)

	if len(ret) == 0 {
		panic("no return value specified for ConstructDestinationURN")
	}

	var r0 resource.URN
	var r1 error
	if rf, ok := ret.Get(0).(func(context.Context, string, map[string]string) (resource.URN, error)); ok {
		return rf(ctx, taskName, compiledConfig)
	}
	if rf, ok := ret.Get(0).(func(context.Context, string, map[string]string) resource.URN); ok {
		r0 = rf(ctx, taskName, compiledConfig)
	} else {
		r0 = ret.Get(0).(resource.URN)
	}

	if rf, ok := ret.Get(1).(func(context.Context, string, map[string]string) error); ok {
		r1 = rf(ctx, taskName, compiledConfig)
	} else {
		r1 = ret.Error(1)
	}

	return r0, r1
}

// IdentifyUpstreams provides a mock function with given fields: ctx, taskName, compiledConfig, assets
func (_m *PluginService) IdentifyUpstreams(ctx context.Context, taskName string, compiledConfig, assets map[string]string) ([]resource.URN, error) {
	ret := _m.Called(ctx, taskName, compiledConfig, assets)

	if len(ret) == 0 {
		panic("no return value specified for IdentifyUpstreams")
	}

	var r0 []resource.URN
	var r1 error
	if rf, ok := ret.Get(0).(func(context.Context, string, map[string]string, map[string]string) ([]resource.URN, error)); ok {
		return rf(ctx, taskName, compiledConfig, assets)
	}
	if rf, ok := ret.Get(0).(func(context.Context, string, map[string]string, map[string]string) []resource.URN); ok {
		r0 = rf(ctx, taskName, compiledConfig, assets)
	} else {
		if ret.Get(0) != nil {
			r0 = ret.Get(0).([]resource.URN)
		}
	}

	if rf, ok := ret.Get(1).(func(context.Context, string, map[string]string, map[string]string) error); ok {
		r1 = rf(ctx, taskName, compiledConfig, assets)
	} else {
		r1 = ret.Error(1)
	}

	return r0, r1
}

// Info provides a mock function with given fields: ctx, taskName
func (_m *PluginService) Info(ctx context.Context, taskName string) (*plugin.Spec, error) {
	ret := _m.Called(ctx, taskName)

	if ret.Get(0) == nil {
		return nil, ret.Error(1)
	}

	return ret.Get(0).(*plugin.Spec), ret.Error(1)
}

// NewPluginService creates a new instance of PluginService. It also registers a testing interface on the mock and a cleanup function to assert the mocks expectations.
// The first argument is typically a *testing.T value.
func NewPluginService(t interface {
	mock.TestingT
	Cleanup(func())
},
) *PluginService {
	mock := &PluginService{}
	mock.Test(t)

	t.Cleanup(func() { mock.AssertExpectations(t) })

	return mock
}

// UpstreamResolver is an autogenerated mock type for the UpstreamResolver type
type UpstreamResolver struct {
	mock.Mock
}

func (_m *UpstreamResolver) CheckStaticResolvable(ctx context.Context, tnnt tenant.Tenant, jobs []*job.Job, logWriter writer.LogWriter) error {
	args := _m.Called(ctx, tnnt, jobs, logWriter)
	return args.Error(0)
}

// BulkResolve provides a mock function with given fields: ctx, projectName, jobs, logWriter
func (_m *UpstreamResolver) BulkResolve(ctx context.Context, projectName tenant.ProjectName, jobs []*job.Job, logWriter writer.LogWriter) ([]*job.WithUpstream, error) {
	ret := _m.Called(ctx, projectName, jobs, logWriter)

	var r0 []*job.WithUpstream
	if rf, ok := ret.Get(0).(func(context.Context, tenant.ProjectName, []*job.Job, writer.LogWriter) []*job.WithUpstream); ok {
		r0 = rf(ctx, projectName, jobs, logWriter)
	} else {
		if ret.Get(0) != nil {
			r0 = ret.Get(0).([]*job.WithUpstream)
		}
	}

	var r1 error
	if rf, ok := ret.Get(1).(func(context.Context, tenant.ProjectName, []*job.Job, writer.LogWriter) error); ok {
		r1 = rf(ctx, projectName, jobs, logWriter)
	} else {
		r1 = ret.Error(1)
	}

	return r0, r1
}

// Resolve provides a mock function with given fields: ctx, subjectJob, logWriter
func (_m *UpstreamResolver) Resolve(ctx context.Context, subjectJob *job.Job, logWriter writer.LogWriter) ([]*job.Upstream, error) {
	ret := _m.Called(ctx, subjectJob, logWriter)

	var r0 []*job.Upstream
	if rf, ok := ret.Get(0).(func(context.Context, *job.Job, writer.LogWriter) []*job.Upstream); ok {
		r0 = rf(ctx, subjectJob, logWriter)
	} else {
		if ret.Get(0) != nil {
			r0 = ret.Get(0).([]*job.Upstream)
		}
	}

	var r1 error
	if rf, ok := ret.Get(1).(func(context.Context, *job.Job, writer.LogWriter) error); ok {
		r1 = rf(ctx, subjectJob, logWriter)
	} else {
		r1 = ret.Error(1)
	}

	return r0, r1
}

// TenantDetailsGetter is an autogenerated mock type for the TenantDetailsGetter type
type TenantDetailsGetter struct {
	mock.Mock
}

// GetDetails provides a mock function with given fields: ctx, jobTenant
func (_m *TenantDetailsGetter) GetDetails(ctx context.Context, jobTenant tenant.Tenant) (*tenant.WithDetails, error) {
	ret := _m.Called(ctx, jobTenant)

	var r0 *tenant.WithDetails
	if rf, ok := ret.Get(0).(func(context.Context, tenant.Tenant) *tenant.WithDetails); ok {
		r0 = rf(ctx, jobTenant)
	} else {
		if ret.Get(0) != nil {
			r0 = ret.Get(0).(*tenant.WithDetails)
		}
	}

	var r1 error
	if rf, ok := ret.Get(1).(func(context.Context, tenant.Tenant) error); ok {
		r1 = rf(ctx, jobTenant)
	} else {
		r1 = ret.Error(1)
	}

	return r0, r1
}

type mockWriter struct {
	mock.Mock
}

func (m *mockWriter) Write(level writer.LogLevel, s string) error {
	return m.Called(level, s).Error(0)
}

type mockEventHandler struct {
	mock.Mock
}

func (m *mockEventHandler) HandleEvent(e moderator.Event) {
	m.Called(e)
}

type mockConstructorEventHandler interface {
	mock.TestingT
	Cleanup(func())
}

func newEventHandler(t mockConstructorEventHandler) *mockEventHandler {
	mock := &mockEventHandler{}
	mock.Test(t)

	t.Cleanup(func() { mock.AssertExpectations(t) })

	return mock
}

// JobDeploymentService is an autogenerated mock type for the JobDeploymentService type
type JobDeploymentService struct {
	mock.Mock
}

// UploadJobs provides a mock function with given fields: ctx, jobTenant, toUpdate, toDelete
func (_m *JobDeploymentService) UploadJobs(ctx context.Context, jobTenant tenant.Tenant, toUpdate, toDelete []string) error {
	ret := _m.Called(ctx, jobTenant, toUpdate, toDelete)

	var r0 error
	if rf, ok := ret.Get(0).(func(context.Context, tenant.Tenant, []string, []string) error); ok {
		r0 = rf(ctx, jobTenant, toUpdate, toDelete)
	} else {
		r0 = ret.Error(0)
	}

	return r0
}

func (_m *JobDeploymentService) UpdateJobScheduleState(ctx context.Context, projectName tenant.ProjectName, jobNames []job.Name, state job.State) error {
	args := _m.Called(ctx, projectName, jobNames, state)
	return args.Error(0)
}

func (_m *JobDeploymentService) GetJobSchedulerState(ctx context.Context, projectName tenant.ProjectName) (map[string]bool, error) {
	args := _m.Called(ctx, projectName)
	return args.Get(0).(map[string]bool), args.Error(1)
}

// JobRunInputCompiler is an autogenerated mock type for the JobRunInputCompiler type
type JobRunInputCompiler struct {
	mock.Mock
}

// Compile provides a mock function with given fields: ctx, job, config, executedAt
func (_m *JobRunInputCompiler) Compile(ctx context.Context, job *scheduler.JobWithDetails, config scheduler.RunConfig) (*scheduler.ExecutorInput, error) {
	ret := _m.Called(ctx, job, config)

	if len(ret) == 0 {
		panic("no return value specified for Compile")
	}

	var r0 *scheduler.ExecutorInput
	var r1 error
	if rf, ok := ret.Get(0).(func(context.Context, *scheduler.JobWithDetails, scheduler.RunConfig) (*scheduler.ExecutorInput, error)); ok {
		return rf(ctx, job, config)
	}
	if rf, ok := ret.Get(0).(func(context.Context, *scheduler.JobWithDetails, scheduler.RunConfig) *scheduler.ExecutorInput); ok {
		r0 = rf(ctx, job, config)
	} else {
		if ret.Get(0) != nil {
			r0 = ret.Get(0).(*scheduler.ExecutorInput)
		}
	}

	if rf, ok := ret.Get(1).(func(context.Context, *scheduler.JobWithDetails, scheduler.RunConfig) error); ok {
		r1 = rf(ctx, job, config)
	} else {
		r1 = ret.Error(1)
	}

	return r0, r1
}

// AlertManager is an autogenerated mock type for the AlertManager type
type AlertManager struct {
	mock.Mock
}

func (_m *AlertManager) SendJobEvent(attr *job.AlertAttrs) {
	_m.Called(attr)
}

// NewJobRunInputCompiler creates a new instance of JobRunInputCompiler. It also registers a testing interface on the mock and a cleanup function to assert the mocks expectations.
// The first argument is typically a *testing.T value.
func NewJobRunInputCompiler(t interface {
	mock.TestingT
	Cleanup(func())
},
) *JobRunInputCompiler {
	mock := &JobRunInputCompiler{}
	mock.Test(t)

	t.Cleanup(func() { mock.AssertExpectations(t) })

	return mock
}

// ResourceExistenceChecker is an autogenerated mock type for the ResourceExistenceChecker type
type ResourceExistenceChecker struct {
	mock.Mock
}

// ExistInStore provides a mock function with given fields: ctx, tnnt, urn
func (_m *ResourceExistenceChecker) ExistInStore(ctx context.Context, tnnt tenant.Tenant, urn resource.URN) (bool, error) {
	ret := _m.Called(ctx, tnnt, urn)

	if len(ret) == 0 {
		panic("no return value specified for ExistInStore")
	}

	var r0 bool
	var r1 error
	if rf, ok := ret.Get(0).(func(context.Context, tenant.Tenant, resource.URN) (bool, error)); ok {
		return rf(ctx, tnnt, urn)
	}
	if rf, ok := ret.Get(0).(func(context.Context, tenant.Tenant, resource.URN) bool); ok {
		r0 = rf(ctx, tnnt, urn)
	} else {
		r0 = ret.Get(0).(bool)
	}

	if rf, ok := ret.Get(1).(func(context.Context, tenant.Tenant, resource.URN) error); ok {
		r1 = rf(ctx, tnnt, urn)
	} else {
		r1 = ret.Error(1)
	}

	return r0, r1
}

// GetByURN provides a mock function with given fields: ctx, tnnt, urn
func (_m *ResourceExistenceChecker) GetByURN(ctx context.Context, tnnt tenant.Tenant, urn resource.URN) (*resource.Resource, error) {
	ret := _m.Called(ctx, tnnt, urn)

	if len(ret) == 0 {
		panic("no return value specified for GetByURN")
	}

	var r0 *resource.Resource
	var r1 error
	if rf, ok := ret.Get(0).(func(context.Context, tenant.Tenant, resource.URN) (*resource.Resource, error)); ok {
		return rf(ctx, tnnt, urn)
	}
	if rf, ok := ret.Get(0).(func(context.Context, tenant.Tenant, resource.URN) *resource.Resource); ok {
		r0 = rf(ctx, tnnt, urn)
	} else {
		if ret.Get(0) != nil {
			r0 = ret.Get(0).(*resource.Resource)
		}
	}

	if rf, ok := ret.Get(1).(func(context.Context, tenant.Tenant, resource.URN) error); ok {
		r1 = rf(ctx, tnnt, urn)
	} else {
		r1 = ret.Error(1)
	}

	return r0, r1
}

// NewResourceExistenceChecker creates a new instance of ResourceExistenceChecker. It also registers a testing interface on the mock and a cleanup function to assert the mocks expectations.
// The first argument is typically a *testing.T value.
func NewResourceExistenceChecker(t interface {
	mock.TestingT
	Cleanup(func())
},
) *ResourceExistenceChecker {
	mock := &ResourceExistenceChecker{}
	mock.Test(t)

	t.Cleanup(func() { mock.AssertExpectations(t) })

	return mock
}<|MERGE_RESOLUTION|>--- conflicted
+++ resolved
@@ -5,10 +5,6 @@
 	"errors"
 	"fmt"
 	"testing"
-<<<<<<< HEAD
-=======
-	"time"
->>>>>>> adea3132
 
 	"github.com/goto/salt/log"
 	"github.com/stretchr/testify/assert"
